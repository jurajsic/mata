/*****************************************************************************
 *  Mata Tree Automata Library
 *
 *  Copyright (c) 2011  Ondra Lengal <ilengal@fit.vutbr.cz>
 *
 *  Description:
 *    File with the OrdVector class.
 *
 *****************************************************************************/

#ifndef _MATA_ORD_VECTOR_HH_
#define _MATA_ORD_VECTOR_HH_

// Standard library headers
#include <vector>
#include <algorithm>
#include <cassert>

#include <mata/number-predicate.hh>

// insert the class into proper namespace
namespace Mata
{
    namespace Util
    {
        template <class Number> class NumberPredicate;

        template <
            class Key
        >
        class OrdVector;

        template <class Key>
        bool is_sorted(std::vector<Key> vec)
        {
            for (auto itVec = vec.cbegin() + 1; itVec < vec.cend(); ++itVec)
            {	// check that the vector is sorted
                if (!(*(itVec - 1) < *itVec))
                {	// in case there is an unordered pair (or there is one element twice)
                    return false;
                }
            }

            return true;
        }
    }
}

namespace
{
    /**
     * @brief  Converts an object to string
     *
     * Static method for conversion of an object of any class with the << output
     * operator into a string
     *
     * @param[in]  n  The object for the conversion
     *
     * @returns  The string representation of the object
     */
    template <typename T>
    static std::string ToString(const T& n)
    {
        // the output stream for the string
        std::ostringstream oss;
        // insert the object into the stream
        oss << n;
        // return the string
        return oss.str();
    }

}


/**
 * @brief  Implementation of a set using ordered vector
 *
 * This class implements the interface of a set (the same interface as
 * std::set) using ordered vector as the underlying data structure.
 *
 * @tparam  Key  Key type: type of the elements contained in the container.
 *               Each elements in a set is also its key.
 */
template
<
    class Key
>
class Mata::Util::OrdVector
{
private:  // Private data types
    using VectorType = std::vector<Key>;

public:   // Public data types
    using iterator = typename VectorType::iterator ;
    using const_iterator = typename VectorType::const_iterator;
    using const_reference = typename VectorType::const_reference;

private:  // Private data members

    VectorType vec_;


private:  // Private methods

    bool vectorIsSorted() const
    {
        return(Mata::Util::is_sorted(vec_));
    }


public:   // Public methods

    OrdVector() :
        vec_()
    {
        // Assertions
        assert(vectorIsSorted());
    }

    explicit OrdVector(const VectorType& vec) :
        vec_(vec)
    {
        //if (vectorIsSorted()) return;//probably useless

        // sort
        std::sort(vec_.begin(), vec_.end());

        // remove duplicates
        auto it = std::unique(vec_.begin(), vec_.end());
        vec_.resize(it - vec_.begin());

        // Assertions
        assert(vectorIsSorted());
    }

    OrdVector(std::initializer_list<Key> list) :
        vec_(list)
    {
        // sort
        std::sort(vec_.begin(), vec_.end());

        // remove duplicates
        auto it = std::unique(vec_.begin(), vec_.end());
        vec_.resize(it - vec_.begin());

        // Assertions
        assert(vectorIsSorted());
    }

    OrdVector(const OrdVector& rhs) :
        vec_()
    {
        // Assertions
        assert(rhs.vectorIsSorted());

        if (&rhs != this)
        {
            vec_ = rhs.vec_;
        }

        // Assertions
        assert(vectorIsSorted());
    }

    explicit OrdVector(const Key& key) :
        vec_(1, key)
    {
        // Assertions
        assert(vectorIsSorted());
    }

    OrdVector(const NumberPredicate<Key>& p) : OrdVector(p.get_elements()) {};


    template <class InputIterator>
    OrdVector(InputIterator first, InputIterator last) :
        vec_(first, last)
    {
        // sort
        std::sort(vec_.begin(), vec_.end());

        // remove duplicates
        auto it = std::unique(vec_.begin(), vec_.end());
        vec_.resize(it - vec_.begin());

        // Assertions
        assert(vectorIsSorted());
    }

    virtual ~OrdVector() = default;

    /**
     * Create OrdVector with reserved @p capacity.
     * @param[in] capacity Capacity of OrdVector to reserve.
     * @return Newly create OrdVector.
     */
    static OrdVector with_reserved(const size_t capacity) {
        OrdVector ord_vector{};
        ord_vector.vec_.reserve(capacity);
        return ord_vector;
    }

    OrdVector& operator=(const OrdVector& rhs)
    {
        // Assertions
        assert(rhs.vectorIsSorted());

        if (&rhs != this)
        {
            vec_ = rhs.vec_;
        }

        // Assertions
        assert(vectorIsSorted());

        return *this;
    }


    void insert(iterator itr, const Key& x)
    {
        assert(itr == this->end() || x <= *itr);
        vec_.insert(itr,x);
    }


<<<<<<< HEAD
    virtual void insert(const Key& x)
	{
		// Assertions
		assert(vectorIsSorted());
=======
    void insert(const Key& x)
    {
        // Assertions
        assert(vectorIsSorted());
>>>>>>> 1c7156f1

        // perform binary search (cannot use std::binary_search because it is
        // ineffective due to not returning the iterator to the position of the
        // desirable insertion in case the searched element is not present in the
        // range)
        size_t first = 0;
        size_t last = vec_.size();

        if ((last != 0) && (vec_.back() < x))
        {	// for the case which would be prevalent
            vec_.push_back(x);
            return;
        }

        while (first < last)
        {	// while the pointers do not overlap
            size_t middle = first + (last - first) / 2;
            if (vec_[middle] == x)
            {	// in case we found x
                return;
            }
            else if (vec_[middle] < x)
            {	// in case middle is less than x
                first = middle + 1;
            }
            else
            {	// in case middle is greater than x
                last = middle;
            }
        }

        vec_.resize(vec_.size() + 1);
        std::copy_backward(vec_.begin() + first, vec_.end() - 1, vec_.end());

        // insert the new element
        vec_[first] = x;

        // Assertions
        assert(vectorIsSorted());
    }


    void insert(const OrdVector& vec)
    {
        // Assertions
        assert(vectorIsSorted());
        assert(vec.vectorIsSorted());

        OrdVector result = this->Union(vec);
        vec_ = result.vec_;

        // Assertions
        assert(vectorIsSorted());
    }

<<<<<<< HEAD
	inline void clear()
	{
		// Assertions
		assert(vectorIsSorted());
=======

    void push_back(const Key& k)
    {
        assert(vec_.empty() || vec_.at(vec_.size()-1) < k);

        vec_.push_back(k);
    }

    inline void clear()
    {
        // Assertions
        assert(vectorIsSorted());
>>>>>>> 1c7156f1

        vec_.clear();
    }


<<<<<<< HEAD
    virtual inline size_t size() const
	{
		// Assertions
		assert(vectorIsSorted());
=======
    inline size_t size() const
    {
        // Assertions
        assert(vectorIsSorted());
>>>>>>> 1c7156f1

        return vec_.size();
    }


    inline size_t count(const Key& key) const
    {
        // Assertions
        assert(vectorIsSorted());

        for (auto v : this->vec_)
        {
            if (v == key)
                return 1;
            else if (v > key)
                return 0;
        }

        return 0;
    }

    OrdVector intersection(const OrdVector& rhs) const
    {
        // Assertions
        assert(vectorIsSorted());
        assert(rhs.vectorIsSorted());

        VectorType newVector{};

        auto lhsIt = vec_.begin();
        auto rhsIt = rhs.vec_.begin();

        while ((lhsIt != vec_.end()) && (rhsIt != rhs.vec_.end()))
        {	// until we get to the end of both vectors
            if (*lhsIt == *rhsIt)
            {
                newVector.push_back(*lhsIt);

                ++lhsIt;
                ++rhsIt;
            }
            else if (*lhsIt < *rhsIt)
            {
                ++lhsIt;
            }
            else if (*rhsIt < *lhsIt)
            {
                ++rhsIt;
            }
        }

        OrdVector result(newVector);

        // Assertions
        assert(result.vectorIsSorted());

        return result;
    }

<<<<<<< HEAD
	OrdVector Union(const OrdVector& rhs) const
	{
		// Assertions
		assert(vectorIsSorted());
		assert(rhs.vectorIsSorted());

		VectorType newVector;

		auto lhsIt = vec_.begin();
		auto rhsIt = rhs.vec_.begin();

		while ((lhsIt != vec_.end()) || (rhsIt != rhs.vec_.end()))
		{	// until we get to the end of both vectors
			if (lhsIt == vec_.end())
			{	// if we are finished with the left-hand side vector
				newVector.push_back(*rhsIt);
				++rhsIt;
			}
			else if (rhsIt == rhs.vec_.end())
			{	// if we are finished with the right-hand side vector
				newVector.push_back(*lhsIt);
				++lhsIt;
			}
			else
			{
				if (*lhsIt < *rhsIt)
				{
					newVector.push_back(*lhsIt);
					++lhsIt;
				}
				else if (*rhsIt < *lhsIt)
				{
					newVector.push_back(*rhsIt);
					++rhsIt;
				}
				else
				{	// in case they are equal
					newVector.push_back(*rhsIt);
					++rhsIt;
					++lhsIt;
				}
			}
		}

		OrdVector result(newVector);

		// Assertions
		assert(result.vectorIsSorted());

		return result;
	}

    virtual const_iterator find(const Key& key) const
	{
		// Assertions
		assert(vectorIsSorted());

		size_t first = 0;
		size_t last = vec_.size();

		while (first < last)
		{	// while the pointers do not overlap
			size_t middle = first + (last - first) / 2;
			if (vec_[middle] == key)
			{	// in case we found x
=======
    OrdVector Union(const OrdVector& rhs) const
    {
        // Assertions
        assert(vectorIsSorted());
        assert(rhs.vectorIsSorted());

        VectorType newVector;

        auto lhsIt = vec_.begin();
        auto rhsIt = rhs.vec_.begin();

        while ((lhsIt != vec_.end()) || (rhsIt != rhs.vec_.end()))
        {	// until we get to the end of both vectors
            if (lhsIt == vec_.end())
            {	// if we are finished with the left-hand side vector
                newVector.push_back(*rhsIt);
                ++rhsIt;
            }
            else if (rhsIt == rhs.vec_.end())
            {	// if we are finished with the right-hand side vector
                newVector.push_back(*lhsIt);
                ++lhsIt;
            }
            else
            {
                if (*lhsIt < *rhsIt)
                {
                    newVector.push_back(*lhsIt);
                    ++lhsIt;
                }
                else if (*rhsIt < *lhsIt)
                {
                    newVector.push_back(*rhsIt);
                    ++rhsIt;
                }
                else
                {	// in case they are equal
                    newVector.push_back(*rhsIt);
                    ++rhsIt;
                    ++lhsIt;
                }
            }
        }

        OrdVector result(newVector);

        // Assertions
        assert(result.vectorIsSorted());

        return result;
    }

    const_iterator find(const Key& key) const
    {
        // Assertions
        assert(vectorIsSorted());

        size_t first = 0;
        size_t last = vec_.size();

        while (first < last)
        {	// while the pointers do not overlap
            size_t middle = first + (last - first) / 2;
            if (vec_[middle] == key)
            {	// in case we found x
>>>>>>> 1c7156f1
//				return const_iterator(&vec_[middle]);
                return vec_.cbegin() + middle;
            }
            else if (vec_[middle] < key)
            {	// in case middle is less than x
                first = middle + 1;
            }
            else
            {	// in case middle is greater than x
                last = middle;
            }
        }

        return end();
    }

    virtual iterator find(const Key& key)
    {
        // Assertions
        assert(vectorIsSorted());

        size_t first = 0;
        size_t last = vec_.size();

        while (first < last)
        {	// while the pointers do not overlap
            size_t middle = first + (last - first) / 2;
            if (vec_[middle] == key)
            {	// in case we found x
                return vec_.begin() + middle;
            }
            else if (vec_[middle] < key)
            {	// in case middle is less than x
                first = middle + 1;
            }
            else
            {	// in case middle is greater than x
                last = middle;
            }
        }

        return end();
    }

    inline void remove(Key k)
    {
        assert(vectorIsSorted());
        vec_.erase(std::remove(vec_.begin(), vec_.end(), k), vec_.end());
        assert(vectorIsSorted());
    }

<<<<<<< HEAD
    virtual inline bool empty() const
	{
		// Assertions
		assert(vectorIsSorted());
=======
    inline bool empty() const
    {
        // Assertions
        assert(vectorIsSorted());
>>>>>>> 1c7156f1

        return vec_.empty();
    }

<<<<<<< HEAD
    virtual inline const_reference back() const
	{
		// Assertions
		assert(vectorIsSorted());
=======
    inline const_reference back() const
    {
        // Assertions
        assert(vectorIsSorted());
>>>>>>> 1c7156f1

        return vec_.back();
    }

<<<<<<< HEAD
    virtual inline const_iterator begin() const
	{
		// Assertions
		assert(vectorIsSorted());
=======
    inline const_iterator begin() const
    {
        // Assertions
        assert(vectorIsSorted());
>>>>>>> 1c7156f1

        return vec_.begin();
    }

<<<<<<< HEAD
    virtual inline const_iterator end() const
	{
		// Assertions
		assert(vectorIsSorted());
=======
    inline const_iterator end() const
    {
        // Assertions
        assert(vectorIsSorted());
>>>>>>> 1c7156f1

        return vec_.end();
    }


    virtual inline iterator begin()
    {
        // Assertions
        assert(vectorIsSorted());

        return vec_.begin();
    }

    virtual inline iterator end()
    {
        // Assertions
        assert(vectorIsSorted());

        return vec_.end();
    }

<<<<<<< HEAD
	virtual inline const_iterator cbegin() const
	{
		// Assertions
		assert(vectorIsSorted());

		return begin();
	}

	virtual inline const_iterator cend() const
	{
		// Assertions
		assert(vectorIsSorted());

		return end();
	}

	/**
	 * @brief  Overloaded << operator
	 *
	 * Overloaded << operator for output stream.
	 *
	 * @see  to_string()
	 *
	 * @param[in]  os    The output stream
	 * @param[in]  vec   Assignment to the variables
	 *
	 * @returns  Modified output stream
	 */
	friend std::ostream& operator<<(std::ostream& os, const OrdVector& vec)
	{
		// Assertions
		assert(vec.vectorIsSorted());

		std::string result = "{";

		for (auto it = vec.cbegin(); it != vec.cend(); ++it)
		{
			result += ((it != vec.begin())? ", " : " ") + ToString(*it);
		}

		return os << (result + "}");
	}

	bool operator==(const OrdVector& rhs) const
	{
		// Assertions
		assert(vectorIsSorted());
		assert(rhs.vectorIsSorted());

		return (vec_ == rhs.vec_);
	}
=======
    inline const_iterator cbegin() const
    {
        // Assertions
        assert(vectorIsSorted());

        return begin();
    }

    inline const_iterator cend() const
    {
        // Assertions
        assert(vectorIsSorted());

        return end();
    }

    /**
     * @brief  Overloaded << operator
     *
     * Overloaded << operator for output stream.
     *
     * @see  to_string()
     *
     * @param[in]  os    The output stream
     * @param[in]  vec   Assignment to the variables
     *
     * @returns  Modified output stream
     */
    friend std::ostream& operator<<(std::ostream& os, const OrdVector& vec)
    {
        // Assertions
        assert(vec.vectorIsSorted());

        std::string result = "{";

        for (auto it = vec.cbegin(); it != vec.cend(); ++it)
        {
            result += ((it != vec.begin())? ", " : " ") + ToString(*it);
        }

        return os << (result + "}");
    }

    bool operator==(const OrdVector& rhs) const
    {
        // Assertions
        assert(vectorIsSorted());
        assert(rhs.vectorIsSorted());

        return (vec_ == rhs.vec_);
    }
>>>>>>> 1c7156f1

    bool operator!=(const OrdVector& rhs) const
    {
        // Assertions
        assert(vectorIsSorted());
        assert(rhs.vectorIsSorted());

        return (vec_ != rhs.vec_);
    }

    bool operator<(const OrdVector& rhs) const
    {
        // Assertions
        assert(vectorIsSorted());
        assert(rhs.vectorIsSorted());

        return std::lexicographical_compare(vec_.begin(), vec_.end(),
            rhs.vec_.begin(), rhs.vec_.end());
    }

    const std::vector<Key>& ToVector() const
    {
        return vec_;
    }

    bool IsSubsetOf(const OrdVector& bigger) const
    {
        return std::includes(bigger.cbegin(), bigger.cend(),
            this->cbegin(), this->cend());
    }

    bool HaveEmptyIntersection(const OrdVector& rhs) const
    {
        // Assertions
        assert(vectorIsSorted());
        assert(rhs.vectorIsSorted());

        const_iterator itLhs = begin();
        const_iterator itRhs = rhs.begin();

        while ((itLhs != end()) && (itRhs != rhs.end()))
        {	// until we drop out of the array (or find a common element)
            if (*itLhs == *itRhs)
            {	// in case there exists a common element
                return false;
            }
            else if (*itLhs < *itRhs)
            {	// in case the element in lhs is smaller
                ++itLhs;
            }
            else
            {	// in case the element in rhs is smaller
                assert(*itLhs > *itRhs);
                ++itRhs;
            }
        }

        return true;
    }
};

namespace std {
    template <class Key>
    struct hash<Mata::Util::OrdVector<Key>>
    {
        std::size_t operator()(const Mata::Util::OrdVector<Key>& vec) const
        {
            return std::hash<std::vector<Key>>{}(vec.ToVector());
        }
    };
}

#endif<|MERGE_RESOLUTION|>--- conflicted
+++ resolved
@@ -223,18 +223,10 @@
         vec_.insert(itr,x);
     }
 
-
-<<<<<<< HEAD
     virtual void insert(const Key& x)
-	{
-		// Assertions
-		assert(vectorIsSorted());
-=======
-    void insert(const Key& x)
-    {
-        // Assertions
-        assert(vectorIsSorted());
->>>>>>> 1c7156f1
+    {
+        // Assertions
+        assert(vectorIsSorted());
 
         // perform binary search (cannot use std::binary_search because it is
         // ineffective due to not returning the iterator to the position of the
@@ -277,7 +269,7 @@
     }
 
 
-    void insert(const OrdVector& vec)
+    virtual void insert(const OrdVector& vec)
     {
         // Assertions
         assert(vectorIsSorted());
@@ -290,41 +282,18 @@
         assert(vectorIsSorted());
     }
 
-<<<<<<< HEAD
-	inline void clear()
-	{
-		// Assertions
-		assert(vectorIsSorted());
-=======
-
-    void push_back(const Key& k)
-    {
-        assert(vec_.empty() || vec_.at(vec_.size()-1) < k);
-
-        vec_.push_back(k);
-    }
-
     inline void clear()
     {
         // Assertions
         assert(vectorIsSorted());
->>>>>>> 1c7156f1
 
         vec_.clear();
     }
 
-
-<<<<<<< HEAD
     virtual inline size_t size() const
-	{
-		// Assertions
-		assert(vectorIsSorted());
-=======
-    inline size_t size() const
-    {
-        // Assertions
-        assert(vectorIsSorted());
->>>>>>> 1c7156f1
+    {
+        // Assertions
+        assert(vectorIsSorted());
 
         return vec_.size();
     }
@@ -384,73 +353,6 @@
         return result;
     }
 
-<<<<<<< HEAD
-	OrdVector Union(const OrdVector& rhs) const
-	{
-		// Assertions
-		assert(vectorIsSorted());
-		assert(rhs.vectorIsSorted());
-
-		VectorType newVector;
-
-		auto lhsIt = vec_.begin();
-		auto rhsIt = rhs.vec_.begin();
-
-		while ((lhsIt != vec_.end()) || (rhsIt != rhs.vec_.end()))
-		{	// until we get to the end of both vectors
-			if (lhsIt == vec_.end())
-			{	// if we are finished with the left-hand side vector
-				newVector.push_back(*rhsIt);
-				++rhsIt;
-			}
-			else if (rhsIt == rhs.vec_.end())
-			{	// if we are finished with the right-hand side vector
-				newVector.push_back(*lhsIt);
-				++lhsIt;
-			}
-			else
-			{
-				if (*lhsIt < *rhsIt)
-				{
-					newVector.push_back(*lhsIt);
-					++lhsIt;
-				}
-				else if (*rhsIt < *lhsIt)
-				{
-					newVector.push_back(*rhsIt);
-					++rhsIt;
-				}
-				else
-				{	// in case they are equal
-					newVector.push_back(*rhsIt);
-					++rhsIt;
-					++lhsIt;
-				}
-			}
-		}
-
-		OrdVector result(newVector);
-
-		// Assertions
-		assert(result.vectorIsSorted());
-
-		return result;
-	}
-
-    virtual const_iterator find(const Key& key) const
-	{
-		// Assertions
-		assert(vectorIsSorted());
-
-		size_t first = 0;
-		size_t last = vec_.size();
-
-		while (first < last)
-		{	// while the pointers do not overlap
-			size_t middle = first + (last - first) / 2;
-			if (vec_[middle] == key)
-			{	// in case we found x
-=======
     OrdVector Union(const OrdVector& rhs) const
     {
         // Assertions
@@ -503,7 +405,7 @@
         return result;
     }
 
-    const_iterator find(const Key& key) const
+    virtual const_iterator find(const Key& key) const
     {
         // Assertions
         assert(vectorIsSorted());
@@ -516,7 +418,6 @@
             size_t middle = first + (last - first) / 2;
             if (vec_[middle] == key)
             {	// in case we found x
->>>>>>> 1c7156f1
 //				return const_iterator(&vec_[middle]);
                 return vec_.cbegin() + middle;
             }
@@ -568,62 +469,35 @@
         assert(vectorIsSorted());
     }
 
-<<<<<<< HEAD
     virtual inline bool empty() const
-	{
-		// Assertions
-		assert(vectorIsSorted());
-=======
-    inline bool empty() const
-    {
-        // Assertions
-        assert(vectorIsSorted());
->>>>>>> 1c7156f1
+    {
+        // Assertions
+        assert(vectorIsSorted());
 
         return vec_.empty();
     }
 
-<<<<<<< HEAD
     virtual inline const_reference back() const
-	{
-		// Assertions
-		assert(vectorIsSorted());
-=======
-    inline const_reference back() const
-    {
-        // Assertions
-        assert(vectorIsSorted());
->>>>>>> 1c7156f1
-
+    {
+        // Assertions
+        assert(vectorIsSorted());
+        
         return vec_.back();
     }
 
-<<<<<<< HEAD
+
     virtual inline const_iterator begin() const
-	{
-		// Assertions
-		assert(vectorIsSorted());
-=======
-    inline const_iterator begin() const
-    {
-        // Assertions
-        assert(vectorIsSorted());
->>>>>>> 1c7156f1
+    {
+        // Assertions
+        assert(vectorIsSorted());
 
         return vec_.begin();
     }
 
-<<<<<<< HEAD
     virtual inline const_iterator end() const
-	{
-		// Assertions
-		assert(vectorIsSorted());
-=======
-    inline const_iterator end() const
-    {
-        // Assertions
-        assert(vectorIsSorted());
->>>>>>> 1c7156f1
+    {
+        // Assertions
+        assert(vectorIsSorted());
 
         return vec_.end();
     }
@@ -645,7 +519,6 @@
         return vec_.end();
     }
 
-<<<<<<< HEAD
 	virtual inline const_iterator cbegin() const
 	{
 		// Assertions
@@ -697,59 +570,6 @@
 
 		return (vec_ == rhs.vec_);
 	}
-=======
-    inline const_iterator cbegin() const
-    {
-        // Assertions
-        assert(vectorIsSorted());
-
-        return begin();
-    }
-
-    inline const_iterator cend() const
-    {
-        // Assertions
-        assert(vectorIsSorted());
-
-        return end();
-    }
-
-    /**
-     * @brief  Overloaded << operator
-     *
-     * Overloaded << operator for output stream.
-     *
-     * @see  to_string()
-     *
-     * @param[in]  os    The output stream
-     * @param[in]  vec   Assignment to the variables
-     *
-     * @returns  Modified output stream
-     */
-    friend std::ostream& operator<<(std::ostream& os, const OrdVector& vec)
-    {
-        // Assertions
-        assert(vec.vectorIsSorted());
-
-        std::string result = "{";
-
-        for (auto it = vec.cbegin(); it != vec.cend(); ++it)
-        {
-            result += ((it != vec.begin())? ", " : " ") + ToString(*it);
-        }
-
-        return os << (result + "}");
-    }
-
-    bool operator==(const OrdVector& rhs) const
-    {
-        // Assertions
-        assert(vectorIsSorted());
-        assert(rhs.vectorIsSorted());
-
-        return (vec_ == rhs.vec_);
-    }
->>>>>>> 1c7156f1
 
     bool operator!=(const OrdVector& rhs) const
     {
