/* nfa.hh -- nondeterministic finite automaton (over finite words)
 *
 * Copyright (c) 2018 Ondrej Lengal <ondra.lengal@gmail.com>
 *
 * This file is a part of libmata.
 *
 * This program is free software; you can redistribute it and/or modify
 * it under the terms of the GNU General Public License as published by
 * the Free Software Foundation; either version 3 of the License, or
 * (at your option) any later version.
 *
 * This program is distributed in the hope that it will be useful,
 * but WITHOUT ANY WARRANTY; without even the implied warranty of
 * MERCHANTABILITY or FITNESS FOR A PARTICULAR PURPOSE.  See the
 * GNU General Public License for more details.
 */

#ifndef _MATA_NFA_HH_
#define _MATA_NFA_HH_

#include <algorithm>
#include <cassert>
#include <cstdint>
#include <limits>
#include <set>
#include <unordered_map>
#include <unordered_set>
#include <utility>
#include <vector>

// MATA headers
#include <mata/parser.hh>
#include <mata/util.hh>
#include <mata/ord-vector.hh>
#include <mata/inter-aut.hh>
#include <simlib/util/binary_relation.hh>
#include <mata/synchronized-iterator.hh>

namespace Mata
{
namespace Nfa
{
extern const std::string TYPE_NFA;

<<<<<<< HEAD
=======

>>>>>>> 464bbf15
using State = unsigned long;
using Symbol = unsigned long;

using StateSet = Mata::Util::OrdVector<State>;

template<typename T> using Set = Mata::Util::OrdVector<T>;

using WordSet = std::set<std::vector<Symbol>>;
struct Run {
    std::vector<Symbol> word; ///< A finite-length word.
    std::vector<State> path; ///< A finite-length path through automaton.
};

using StringToStateMap = std::unordered_map<std::string, State>;
using StringToSymbolMap = std::unordered_map<std::string, Symbol>;

<<<<<<< HEAD
=======
/*
 *TODO:
 * Remove documentation/comments which does not add anything interesting?
 * Ie comments of the form "@param final_states: this is the set of final_states".
 * Do not try to fill empty doxygen spaces.
 * */

>>>>>>> 464bbf15
using StateToStringMap = std::unordered_map<State, std::string>;
// using StateToPostMap = StateMap<PostSymb>; ///< Transitions.
/// Mapping of states to states, used, for example, to map original states to reindexed states of new automaton, etc.
using StateToStateMap = std::unordered_map<State, State>;

using SymbolToStringMap = std::unordered_map<Symbol, std::string>;
/*TODO: this should become a part of the automaton somehow.
 * It should be a vector indexed by states.
 * */

using StringMap = std::unordered_map<std::string, std::string>;

/*TODO: What about to
 * have names Set, UMap/OMap, State, Symbol, Sequence... and name by Set<State>, State<UMap>, ...
 * maybe something else is needed for the more complex maps*/

/**
 * The abstract interface for NFA alphabets.
 */
class Alphabet {
public:
    /// translates a string into a symbol
    virtual Symbol translate_symb(const std::string& symb) = 0;

    /**
     * @brief Translate internal @p symbol representation back to its original string name.
     *
     * Throws an exception when the @p symbol is missing in the alphabet.
     * @param[in] symbol Symbol to translate.
     * @return @p symbol original name.
     */
    virtual std::string reverse_translate_symbol(Symbol symbol) const = 0;

    /// also translates strings to symbols
    Symbol operator[](const std::string& symb) { return this->translate_symb(symb); }

    /**
     * @brief Get a set of all symbols in the alphabet.
     *
     * The result does not have to equal the list of symbols in the automaton using this alphabet.
     */
    virtual Util::OrdVector<Symbol> get_alphabet_symbols() const
    { // {{{
        throw std::runtime_error("Unimplemented");
    } // }}}

    /// complement of a set of symbols wrt the alphabet
    virtual std::list<Symbol> get_complement(const std::set<Symbol>& syms) const
    { // {{{
        (void)syms;
        throw std::runtime_error("Unimplemented");
    } // }}}

    virtual ~Alphabet() = default;

    /**
     * @brief Check whether two alphabets are equal.
     *
     * In general, two alphabets are equal if and only if they are of the same class instance.
     * @param other_alphabet The other alphabet to compare with for equality.
     * @return True if equal, false otherwise.
     */
    virtual bool is_equal(const Alphabet& other_alphabet) const { return address() == other_alphabet.address(); }
    /**
     * @brief Check whether two alphabets are equal.
     *
     * In general, two alphabets are equal if and only if they are of the same class instance.
     * @param other_alphabet The other alphabet to compare with for equality.
     * @return True if equal, false otherwise.
     */
    virtual bool is_equal(const Alphabet* const other_alphabet) const { return address() == other_alphabet->address(); }

    bool operator==(const Alphabet&) const = delete;

protected:
    virtual const void* address() const { return this; }
}; // class Alphabet.

// const PostSymb EMPTY_POST{};

static constexpr struct Limits {//TODO: still needed?
    State maxState = std::numeric_limits<State>::max();
    State minState = std::numeric_limits<State>::min();
    Symbol maxSymbol = std::numeric_limits<Symbol>::max();
    Symbol minSymbol = std::numeric_limits<Symbol>::min();
} limits;

/*TODO: Ideally remove functions using this struct as a parameter.
 * unpack the trans. relation to transitions is inefficient, goes against the hairs of the library.
 * Do we want to support it?
 */
/// A transition.
struct Trans
{
	State src;
	Symbol symb;
	State tgt;

	Trans() : src(), symb(), tgt() { }
	Trans(State src, Symbol symb, State tgt) : src(src), symb(symb), tgt(tgt) { }

	bool operator==(const Trans& rhs) const
	{ // {{{
		return src == rhs.src && symb == rhs.symb && tgt == rhs.tgt;
	} // operator== }}}
	bool operator!=(const Trans& rhs) const { return !this->operator==(rhs); }
};

using TransSequence = std::vector<Trans>; ///< Set of transitions.

struct Nfa; ///< A non-deterministic finite automaton.

//TODO: Kill these types names? Some of them?
template<typename T> using Sequence = std::vector<T>; ///< A sequence of elements.
using AutSequence = Sequence<Nfa>; ///< A sequence of non-deterministic finite automata.

template<typename T> using RefSequence = Sequence<std::reference_wrapper<T>>; ///< A sequence of references to elements.
using AutRefSequence = RefSequence<Nfa>; ///< A sequence of references to non-deterministic finite automata.
using ConstAutRefSequence = RefSequence<const Nfa>; ///< A sequence of const references to non-deterministic finite automata.

template<typename T> using PtrSequence = Sequence<T*>; ///< A sequence of pointers to elements.
using AutPtrSequence = PtrSequence<Nfa>; ///< A sequence of pointers to non-deterministic finite automata.
using ConstAutPtrSequence = PtrSequence<const Nfa>; ///< A sequence of pointers to const non-deterministic finite automata.

template<typename T> using ConstPtrSequence = Sequence<T* const>; ///< A sequence of const pointers to elements.
using AutConstPtrSequence = ConstPtrSequence<Nfa>; ///< A sequence of const pointers to non-deterministic finite automata.
using ConstAutConstPtrSequence = ConstPtrSequence<const Nfa>; ///< A sequence of const pointers to const non-deterministic finite automata.

// TODO: why introduce this type name?
using SharedPtrAut = std::shared_ptr<Nfa>; ///< A shared pointer to NFA.

//TODO: move alphabets to their own .h file
/**
* Direct alphabet (also identity alphabet or integer alphabet) using integers as symbols.
*
* This alphabet presumes that all integers are valid symbols.
* Therefore, calling member functions get_complement() and get_alphabet_symbols() makes no sense in this context and the methods
*  will throw exceptions warning about the inappropriate use of IntAlphabet. If one needs these functions, they should
*  use OnTheFlyAlphabet instead of IntAlphabet.
*/
class IntAlphabet : public Alphabet {
public:
    IntAlphabet(): alphabet_instance(IntAlphabetSingleton::get()) {}

    Symbol translate_symb(const std::string& symb) override {
        Symbol symbol;
        std::istringstream stream(symb);
        stream >> symbol;
        return symbol;
    }

    std::string reverse_translate_symbol(Symbol symbol) const override {
        return std::to_string(symbol);
    }

    Util::OrdVector<Symbol> get_alphabet_symbols() const override {
        throw std::runtime_error("Nonsensical use of get_alphabet_symbols() on IntAlphabet.");
    }

    std::list<Symbol> get_complement(const std::set<Symbol>& syms) const override {
        (void)syms;
        throw std::runtime_error("Nonsensical use of get_alphabet_symbols() on IntAlphabet.");
    }

    IntAlphabet(const IntAlphabet&) = default;
    IntAlphabet& operator=(const IntAlphabet& int_alphabet) = delete;
protected:
    const void* address() const override { return &alphabet_instance; }
private:
    /**
     * Singleton class implementing integer alphabet_instance for class IntAlphabet.
     *
     * Users have to use IntAlphabet instead which provides interface identical to other alphabets and can be used in
     *  places where an instance of the abstract class Alphabet is required.
     */
    class IntAlphabetSingleton {
    public:
        static IntAlphabetSingleton& get() {
            static IntAlphabetSingleton alphabet;
            return alphabet;
        }

        IntAlphabetSingleton(IntAlphabetSingleton&) = delete;
        IntAlphabetSingleton(IntAlphabetSingleton&&) = delete;
        IntAlphabetSingleton& operator=(const IntAlphabetSingleton&) = delete;
        IntAlphabetSingleton& operator=(IntAlphabetSingleton&&) = delete;

        ~IntAlphabetSingleton() = default;
    protected:
        IntAlphabetSingleton() = default;
    }; // class IntAlphabetSingleton.

    IntAlphabetSingleton& alphabet_instance;
}; // class IntAlphabet.

/// serializes Nfa into a ParsedSection
Mata::Parser::ParsedSection serialize(
	const Nfa&                aut,
	const SymbolToStringMap*  symbol_map = nullptr,
	const StateToStringMap*   state_map = nullptr);

struct Move {
    Symbol symbol{};
    StateSet states_to;//TODO: horrible name - target_states /targets ?

    Move() = default;
    explicit Move(Symbol symbolOnTransition) : symbol(symbolOnTransition), states_to() {}
    Move(Symbol symbolOnTransition, State states_to) :
            symbol(symbolOnTransition), states_to{states_to} {}
    Move(Symbol symbolOnTransition, const StateSet& states_to) :
            symbol(symbolOnTransition), states_to(states_to) {}

    inline bool operator<(const Move& rhs) const { return symbol < rhs.symbol; }
    inline bool operator<=(const Move& rhs) const { return symbol <= rhs.symbol; }
    inline bool operator>(const Move& rhs) const { return symbol > rhs.symbol; }
    inline bool operator>=(const Move& rhs) const { return symbol >= rhs.symbol; }
    inline bool operator==(const Move& rhs) const { return symbol == rhs.symbol; }
    inline bool operator!=(const Move& rhs) const { return symbol != rhs.symbol; }
};

/// List of transitions from a certain state. Each element holds transitions with a certain symbol.
using Moves = Mata::Util::OrdVector<Move>;
/// Transition relation for an NFA. Each index 'i' to the vector represents a state 'i' in the automaton.
using TransitionRelation = std::vector<Moves>;

/// An epsilon symbol which is now defined as the maximal value of data type used for symbols.
constexpr Symbol EPSILON = limits.maxSymbol;

/**
 * A struct representing an NFA.
 */
struct Nfa
{
    /**
     * @brief For state q, transition_relation[q] keeps the list of transitions ordered by symbols.
     *
     * The set of states of this automaton are the numbers from 0 to the number of states minus one.
     *
     */
    TransitionRelation transition_relation;
<<<<<<< HEAD
    Util::NumPredicate<State> initial = {};
    Util::NumPredicate<State> final = {};
    //StateSet initial = {};
    //StateSet final = {};
=======
    //Automaton could have this instead of the curent initial and final states:
    //util::UnaryPredicate<State> initial = {};
    //util::UnaryPredicate<State> final = {};
    StateSet initial_states = {};
    StateSet final_states = {};
>>>>>>> 464bbf15
    Alphabet* alphabet = nullptr; ///< The alphabet which can be shared between multiple automata.
    /// Key value store for additional attributes for the NFA. Keys are attribute names as strings and the value types
    ///  are up to the user.
    /// For example, we can set up attributes such as "state_dict" for state dictionary attribute mapping states to their
    ///  respective names, or "transition_dict" for transition dictionary adding a human-readable meaning to each
    ///  transition.
    // TODO: When there is a need for state dictionary, consider creating default library implementation of state
    //  dictionary in the attributes.
    std::unordered_map<std::string, void*> attributes{};

public:
    Nfa() : transition_relation(), initial(), final() {}

    /**
     * @brief Construct a new explicit NFA with num_of_states states and optionally set initial and final states.
     */
    explicit Nfa(const unsigned long num_of_states, const StateSet& initial_states = StateSet{},
                 const StateSet& final_states = StateSet{}, Alphabet* alphabet_p = new IntAlphabet())
        : transition_relation(num_of_states), initial(initial_states), final(final_states),
          alphabet(alphabet_p) {}

    /**
     * @brief Construct a new explicit NFA from other NFA.
     */
    Nfa(const Mata::Nfa::Nfa& other) = default;
    Nfa& operator=(const Mata::Nfa::Nfa& other) = default;

    /**
     * Clear transitions but keep the automata states.
     */
    void clear_transitions() {
        for (auto& state_transitions: transition_relation) {
            state_transitions.clear();
        }
    }

    auto states_number() const { return transition_relation.size(); }

    //TODO: why this? Maybe we could have add_state(int state)
    //Btw, why do we need adding states actually, we could just add states with transitions, or with initial/final states.
    void increase_size(size_t size)
    {
        assert(this->states_number() <= size);
        transition_relation.resize(size);
    }

    /**
     * Increase size to include @p state.
     * @param state[in] The new state to be included.
     */
    void increase_size_for_state(const State state)
    {
        increase_size(state + 1);
    }

    /**
<<<<<<< HEAD
=======
     * Clear initial states set.
     */
    void clear_initial() { initial_states.clear(); }

    /**
     * Make @p state initial.
     * @param state State to be added to initial states.
     */
    void make_initial(State state)
    {
        if (this->states_number() <= state) {
            throw std::runtime_error("Cannot make state initial because it is not in automaton");
        }

        this->initial_states.insert(state);
    }

    /**
     * Make @p vec of states initial states.
     * @param vec Vector of states to be added to initial states.
     */
    void make_initial(const std::vector<State>& vec)
    {
        for (const State& st : vec) { this->make_initial(st); }
    }

    // TODO: aaargh, the name should be is_initial, no? And we should probably implement it differently, as a boolean flag, to make this constant time.
    bool has_initial(const State &state_to_check) const {return initial_states.count(state_to_check);}

    /**
     * Remove @p state from initial states.
     * @param state[in] State to be removed from initial states.
     */
    void remove_initial(State state)
    {
        assert(has_initial(state));
        this->initial_states.remove(state);
    }

    /**
     * Clear final states set.
     */
    void clear_final() { final_states.clear(); }

    /**
     * Make @p state final.
     * @param state[in] State to be added to final states.
     */
    void make_final(const State state)
    {
        if (this->states_number() <= state) {
            throw std::runtime_error("Cannot make state final because it is not in automaton");
        }

        this->final_states.insert(state);
    }

    /**
     * Make @p vec of states final states.
     * @param vec[in] Vector of states to be added to final states.
     */
    void make_final(const std::vector<State>& vec)
    {
        for (const State& st : vec) { this->make_final(st); }
    }

    bool has_final(const State &state_to_check) const { return final_states.count(state_to_check); }

    /**
     * Remove @p state from final states.
     * @param state[in] State to be removed from final states.
     */
    void remove_final(State state)
    {
        assert(has_final(state));
        this->final_states.remove(state);
    }

    /**
>>>>>>> 464bbf15
     * Add a new state to the automaton.
     * @return The newly created state.
     */
    State add_state();

    /**
     * Unify initial states into a single new initial state.
     */
    void unify_initial();

    /**
     * Unify final states into a single new final state.
     */
    void unify_final();

    bool is_state(const State &state_to_check) const { return state_to_check < transition_relation.size(); }

    /**
     * @brief Clear the underlying NFA to a blank NFA.
     *
     * The whole NFA is cleared, each member is set to its zero value.
     */
    void clear_nfa() {
        transition_relation.clear();
        initial.clear();
        final.clear();
    }

    /**
     * @brief Get set of symbols used on the transitions in the automaton.
     *
     * Does not necessarily have to equal the set of symbols in the alphabet used by the automaton.
     * @return Set of symbols used on the transitions.
     */
    Util::OrdVector<Symbol> get_used_symbols() const;

    /**
     * @brief Get set of reachable states.
     *
     * Reachable states are states accessible from any initial state.
     * @return Set of reachable states.
     */
    StateSet get_reachable_states() const;

    /**
     * @brief Get set of terminating states.
     *
     * Terminating states are states leading to any final state.
     * @return Set of terminating states.
     */
    StateSet get_terminating_states() const;

    /**
     * @brief Get a set of useful states.
     *
     * Useful states are reachable and terminating states.
     * @return Set of useful states.
     */
    //StateSet get_useful_states() const;
    StateSet get_useful_states();

    /**
     * @brief Remove inaccessible (unreachable) and not co-accessible (non-terminating) states.
     *
     * Remove states which are not accessible (unreachable; state is accessible when the state is the endpoint of a path
     * starting from an initial state) or not co-accessible (non-terminating; state is co-accessible when the state is
     * the starting point of a path ending in a final state).
     */
    void trim();

    /**
     * @brief Remove inaccessible (unreachable) and not co-accessible (non-terminating) states.
     *
     * Remove states which are not accessible (unreachable; state is accessible when the state is the endpoint of a path
     * starting from an initial state) or not co-accessible (non-terminating; state is co-accessible when the state is
     * the starting point of a path ending in a final state).
     *
     * @return Trimmed automaton.
     */
    Nfa get_trimmed_automaton();

    // FIXME: Resolve this comment and delete it.
    /* Lukas: the above is nice. The good thing is that access to [q] is constant,
     * so one can iterate over all states for instance using this, and it is fast.
     * But I don't know how to do a similar thing inside Moves.
     * Returning a transition of q with the symbol a means to search for it in the list,
     * so iteration over the entire list would be very inefficient.
     * An efficient iteration would probably need an interface for an iterator, I don't know...
     * */

    /**
     * Add transition from @p state_from with @p symbol to @p state_to to automaton.
     * @param state_from Source state.
     * @param symbol Symbol on transition.
     * @param state_to Target states.
     */
    void add_trans(State state_from, Symbol symbol, State state_to);

    /**
     * Add transition @p trans to automaton.
     * @param trans Transition to add.
     */
    void add_trans(const Trans& trans) { add_trans(trans.src, trans.symb, trans.tgt); }

    /**
     * Add transitions from @p state_from with @p symbol to @p states_to to automaton.
     * @param state_from Source state.
     * @param symbol Symbol on transitions.
     * @param states_to Set of target states.
     */
    void add_trans(State state_from, Symbol symbol, const StateSet& states_to);
    //TODO: rename all "trans" to "transition". At lest function names.

    /**
     * Remove transition.
     * @param src Source state of the transition to be removed.
     * @param symb Transition symbol of the transition to be removed.
     * @param tgt Target state of the transition to be removed.
     */
    void remove_trans(State src, Symbol symb, State tgt);

    /**
     * Remove transition.
     * @param trans Transition to be removed.
     */
    void remove_trans(const Trans& trans)
    {
        remove_trans(trans.src, trans.symb, trans.tgt);
    }

    /**
     * Remove epsilon transitions from the automaton.
     */
    void remove_epsilon(Symbol epsilon = EPSILON);

    bool has_trans(State src, Symbol symb, State tgt) const
    { // {{{
        if (transition_relation.empty()) {
            return false;
        }

        const Moves& tl = get_moves_from(src);
        if (tl.empty()) {
            return false;
        }
        auto symbol_transitions{ tl.find(Move{symb} ) };
        if (symbol_transitions == tl.end()) {
            return false;
        }

        if (symbol_transitions->states_to.find(tgt) == symbol_transitions->states_to.end()) {
            return false;
        }

        return true;
    } // }}}

    /**
     * Check whether automaton has no transitions.
     * @return True if there are no transitions in the automaton, false otherwise.
     */
    bool has_no_transitions() const;

    size_t get_num_of_trans() const; ///< Number of transitions; has linear time complexity.

    /**
     * Get transitions as a sequence of @c Trans.
     * @return Sequence of transitions as @c Trans.
     */
    TransSequence get_trans_as_sequence() const;

    /**
     * Get transitions from @p state_from as a sequence of @c Trans.
     * @param state_from[in] Source state_from of transitions to get.
     * @return Sequence of transitions as @c Trans from @p state_from.
     */
    TransSequence get_trans_from_as_sequence(State state_from) const;

    /**
     * Get transitions leading from @p state_from.
     * @param state_from[in] Source state for transitions to get.
     * @return List of transitions leading from @p state_from.
     */
    const Moves& get_moves_from(const State state_from) const
    {
        assert(states_number() >= state_from + 1);
        return transition_relation[state_from];
    }

    /**
     * Get transitions leading to @p state_to.
     * @param state_to[in] Target state for transitions to get.
     * @return Sequence of @c Trans transitions leading to @p state_to.
     */
    TransSequence get_transitions_to(State state_to) const;

    /**
     * Unify transitions to create a directed graph with at most a single transition between two states.
     * @param[in] abstract_symbol Abstract symbol to use for transitions in digraph.
     * @return An automaton representing a directed graph.
     */
    Nfa get_one_letter_aut(Symbol abstract_symbol = 'x') const;

    /**
     * Check whether @p symbol is epsilon symbol or not.
     * @param symbol Symbol to check.
     * @return True if the passed @p symbol is epsilon, false otherwise.
     */
    bool is_epsilon(Symbol symbol) const {
        // TODO: When multiple epsilon symbols specification inside the alphabets is implemented, update this check to
        //  reflect the new changes:
        //  Check for alphabet in the NFA, check for specified epsilon symbol and compare. Otherwise, compare with the
        //  default epsilon symbol EPSILON.
        return symbol == EPSILON;
    }

    /**
     * Unify transitions to create a directed graph with at most a single transition between two states.
     *
     * @param[out] result An automaton representing a directed graph.
     */
    void get_one_letter_aut(Nfa& result) const;

    void print_to_DOT(std::ostream &outputStream) const;

    // TODO: Relict from VATA. What to do with inclusion/ universality/ this post function? Revise all of them.
    StateSet post(const StateSet& states, const Symbol& symbol) const;

    struct const_iterator
    { // {{{
        const Nfa* nfa;
        size_t trIt;
        Moves::const_iterator tlIt;
        StateSet::const_iterator ssIt;
        Trans trans;
        bool is_end = { false };

        const_iterator() : nfa(), trIt(0), tlIt(), ssIt(), trans() { };
        static const_iterator for_begin(const Nfa* nfa);
        static const_iterator for_end(const Nfa* nfa);

        void refresh_trans()
        { // {{{
            this->trans = {trIt, this->tlIt->symbol, *(this->ssIt)};
        } // }}}

        const Trans& operator*() const { return this->trans; }

        bool operator==(const const_iterator& rhs) const
        { // {{{
            if (this->is_end && rhs.is_end) { return true; }
            if ((this->is_end && !rhs.is_end) || (!this->is_end && rhs.is_end)) { return false; }
            return ssIt == rhs.ssIt && tlIt == rhs.tlIt && trIt == rhs.trIt;
        } // }}}
        bool operator!=(const const_iterator& rhs) const { return !(*this == rhs);}
        const_iterator& operator++();
    }; // }}}

    const_iterator begin() const { return const_iterator::for_begin(this); }
    const_iterator end() const { return const_iterator::for_end(this); }

    const Moves& operator[](State state) const
    { // {{{
        assert(state < transition_relation.size());

        return transition_relation[state];
    } // operator[] }}}


    /**
     * Return all epsilon transitions from epsilon symbol under a given state.
     * @param[in] state State from which are epsilon transitions checked
     * @param[in] epsilon User can define his favourite epsilon or used default
     * @return Returns reference element of transition list with epsilon transitions or end of transition list when
     * there are no epsilon transitions.
     */
    Moves::const_iterator get_epsilon_transitions(State state, Symbol epsilon = EPSILON) const;

    /**
     * Return all epsilon transitions from epsilon symbol under given state transitions.
     * @param[in] state_transitions State transitions from which are epsilon transitions checked.
     * @param[in] epsilon User can define his favourite epsilon or used default
     * @return Returns reference element of transition list with epsilon transitions or end of transition list when
     * there are no epsilon transitions.
     */
    static Moves::const_iterator get_epsilon_transitions(const Moves& state_transitions, Symbol epsilon = EPSILON);
private:
}; // Nfa

/// Do the automata have disjoint sets of states?
bool are_state_disjoint(const Nfa& lhs, const Nfa& rhs);

/**
 * Check whether is the language of the automaton empty.
 * @param[in] aut Automaton to check.
 * @param[out] cex Counter-example path for a case the language is not empty.
 * @return True if the language is empty, false otherwise.
 */
bool is_lang_empty(const Nfa& aut, Run* cex = nullptr);

Nfa uni(const Nfa &lhs, const Nfa &rhs);

/**
 * @brief Compute intersection of two NFAs.
 *
 * Supports epsilon symbols when @p preserve_epsilon is set to true.
 * When computing intersection preserving epsilon transitions, create product of two NFAs, where both automata can
 *  contain ε-transitions. The product preserves the ε-transitions
 *  of both automata. This means that for each ε-transition of the form `s -ε-> p` and each product state `(s, a)`,
 *  an ε-transition `(s, a) -ε-> (p, a)` is created. Furthermore, for each ε-transition `s -ε-> p` and `a -ε-> b`,
 *  a product state `(s, a) -ε-> (p, b)` is created.
 *
 * Automata must share alphabets.
 *
 * @param[in] lhs First NFA to compute intersection for.
 * @param[in] rhs Second NFA to compute intersection for.
 * @param[in] preserve_epsilon Whether to compute intersection preserving epsilon transitions.
 * @param[out] prod_map Mapping of pairs of the original states (lhs_state, rhs_state) to new product states.
 * @return NFA as a product of NFAs @p lhs and @p rhs with ε-transitions preserved.
 */
Nfa intersection(const Nfa& lhs, const Nfa& rhs,
                 bool preserve_epsilon = false, std::unordered_map<std::pair<State, State>, State> *prod_map = nullptr);

/**
 * @brief Concatenate two NFAs.
 *
 * Supports epsilon symbols when @p use_epsilon is set to true.
 * @param[in] lhs First automaton to concatenate.
 * @param[in] rhs Second automaton to concatenate.
 * @param[in] use_epsilon Whether to concatenate over epsilon symbol.
 * @param[out] lhs_result_states_map Map mapping lhs states to result states.
 * @param[out] rhs_result_states_map Map mapping rhs states to result states.
 * @return Concatenated automaton.
 */
// TODO: check how fast is using just concatenate over epsilon and then call remove_epsilon().
Nfa concatenate(const Nfa& lhs, const Nfa& rhs, bool use_epsilon = false,
                StateToStateMap* lhs_result_states_map = nullptr, StateToStateMap* rhs_result_states_map = nullptr);

/// makes the transition relation complete
void make_complete(
        Nfa&             aut,
        const Alphabet&  alphabet,
        State            sink_state);

// assumes deterministic automaton
void complement_in_place(Nfa &aut);

/// Co
Nfa complement(
        const Nfa&         aut,
        const Alphabet&    alphabet,
        const StringMap&  params = {{"algo", "classical"}},
        std::unordered_map<StateSet, State> *subset_map = nullptr);

Nfa minimize(const Nfa &aut);

/// Determinize an automaton
Nfa determinize(
        const Nfa&  aut,
        std::unordered_map<StateSet, State> *subset_map = nullptr);

Simlib::Util::BinaryRelation compute_relation(
        const Nfa& aut,
        const StringMap&  params = {{"relation", "simulation"}, {"direction", "forward"}});

// Reduce the size of the automaton
Nfa reduce(
        const Nfa &aut,
        StateToStateMap *state_map = nullptr,
        const StringMap&  params = {{"algorithm", "simulation"}});

/// Is the language of the automaton universal?
bool is_universal(
        const Nfa&         aut,
        const Alphabet&    alphabet,
        Run*              cex = nullptr,
        const StringMap&  params = {{"algo", "antichains"}});

inline bool is_universal(
        const Nfa&         aut,
        const Alphabet&    alphabet,
        const StringMap&  params)
{ // {{{
    return is_universal(aut, alphabet, nullptr, params);
} // }}}

/**
 * @brief Checks inclusion of languages of two NFAs: @p smaller and @p bigger (smaller <= bigger).
 *
 * @param smaller[in] First automaton to concatenate.
 * @param bigger[in] Second automaton to concatenate.
 * @param cex[out] Counterexample for the inclusion.
 * @param alphabet[in] Alphabet of both NFAs to compute with.
 * @param params[in] Optional parameters to control the equivalence check algorithm:
 * - "algo": "naive", "antichains" (Default: "antichains")
 * @return True if @p smaller is included in @p bigger, false otherwise.
 */
bool is_included(
        const Nfa&         smaller,
        const Nfa&         bigger,
        Run*               cex,
        const Alphabet*    alphabet = nullptr,
        const StringMap&   params = {{"algo", "antichains"}});

/**
 * @brief Checks inclusion of languages of two NFAs: @p smaller and @p bigger (smaller <= bigger).
 * @param params[in] Optional parameters to control the equivalence check algorithm:
 * - "algo": "naive", "antichains" (Default: "antichains")
 */
inline bool is_included(
        const Nfa&             smaller,
        const Nfa&             bigger,
        const Alphabet* const  alphabet = nullptr,
        const StringMap&      params = {{"algo", "antichains"}})
{ // {{{
    return is_included(smaller, bigger, nullptr, alphabet, params);
} // }}}

/**
 * @brief Perform equivalence check of two NFAs: @p lhs and @p rhs.
 *
 * @param lhs[in] First automaton to concatenate.
 * @param rhs[in] Second automaton to concatenate.
 * @param alphabet[in] Alphabet of both NFAs to compute with.
 * @param params[in] Optional parameters to control the equivalence check algorithm:
 * - "algo": "naive", "antichains" (Default: "antichains")
 * @return True if @p lhs and @p rhs are equivalent, false otherwise.
 */
bool are_equivalent(const Nfa& lhs, const Nfa& rhs, const Alphabet* alphabet,
                    const StringMap& params = {{"algo", "antichains"}});

/**
 * @brief Perform equivalence check of two NFAs: @p lhs and @p rhs.
 *
 * The current implementation of 'Mata::Nfa::Nfa' does not accept input alphabet. For this reason, an alphabet
 * has to be created from all transitions each time an operation on alphabet is called. When calling this function,
 * the alphabet has to be computed first.
 *
 * Hence, this function is less efficient than its alternative taking already defined alphabet as its parameter.
 * That way, alphabet has to be computed only once, as opposed to the current ad-hoc construction of the alphabet.
 * The use of the alternative with defined alphabet should be preferred.
 *
 * @param lhs[in] First automaton to concatenate.
 * @param rhs[in] Second automaton to concatenate.
 * @param params[in] Optional parameters to control the equivalence check algorithm:
 * - "algo": "naive", "antichains" (Default: "antichains")
 * @return True if @p lhs and @p rhs are equivalent, false otherwise.
 */
bool are_equivalent(const Nfa& lhs, const Nfa& rhs, const StringMap& params = {{"algo", "antichains"}});

/// Reverting the automaton
Nfa revert(const Nfa& aut);

/// Removing epsilon transitions
Nfa remove_epsilon(const Nfa& aut, Symbol epsilon = EPSILON);

/// Test whether an automaton is deterministic, i.e., whether it has exactly
/// one initial state and every state has at most one outgoing transition over
/// every symbol.  Checks the whole automaton, not only the reachable part
//bool is_deterministic(const Nfa& aut);
bool is_deterministic(Nfa& aut);

/// Test for automaton completeness wrt an alphabet.  An automaton is complete
/// if every reachable state has at least one outgoing transition over every
/// symbol.
bool is_complete(const Nfa& aut, const Alphabet& alphabet);

std::pair<Run, bool> get_word_for_path(const Nfa& aut, const Run& run);

/// Checks whether a string is in the language of an automaton
bool is_in_lang(const Nfa& aut, const Run& word);

/// Checks whether the prefix of a string is in the language of an automaton
bool is_prfx_in_lang(const Nfa& aut, const Run& word);

/** Encodes a vector of strings (each corresponding to one symbol) into a
 *  @c Word instance
 */
 // TODO: rename to something, but no idea to what.
 // Maybe we need some terminology - Symbols and Words are made of numbers.
 // What are the symbol names and their sequences?
inline Run encode_word(
	const StringToSymbolMap&         symbol_map,
	const std::vector<std::string>&  input)
{ // {{{
	Run result;
	for (const auto& str : input) { result.word.push_back(symbol_map.at(str)); }
	return result;
} // encode_word }}}

/**
 * An alphabet constructed 'on the fly'.
 * Should be use anytime the automata have a specific names for the symbols.
 */
class OnTheFlyAlphabet : public Alphabet {
public:
    using InsertionResult = std::pair<StringToSymbolMap::const_iterator, bool>; ///< Result of the insertion of a new symbol.

    explicit OnTheFlyAlphabet(Symbol init_symbol = 0) : next_symbol_value(init_symbol) {};
    OnTheFlyAlphabet(const OnTheFlyAlphabet& rhs) : symbol_map(rhs.symbol_map), next_symbol_value(rhs.next_symbol_value) {}

    explicit OnTheFlyAlphabet(const StringToSymbolMap& str_sym_map)
            : symbol_map(str_sym_map) {}

    /**
     * Create alphabet from a list of symbol names.
     * @param symbol_names Names for symbols on transitions.
     * @param init_symbol Start of a sequence of values to use for new symbols.
     */
    explicit OnTheFlyAlphabet(const std::vector<std::string>& symbol_names, Symbol init_symbol = 0)
            : symbol_map(), next_symbol_value(init_symbol) { add_symbols_from(symbol_names); }

    Util::OrdVector<Symbol> get_alphabet_symbols() const override;
    std::list<Symbol> get_complement(const std::set<Symbol>& syms) const override;

    std::string reverse_translate_symbol(const Symbol symbol) const override {
        for (const auto& symbol_mapping: symbol_map) {
            if (symbol_mapping.second == symbol) {
                return symbol_mapping.first;
            }
        }
        throw std::runtime_error("symbol '" + std::to_string(symbol) + "' is out of range of enumeration");
    }

private:
    OnTheFlyAlphabet& operator=(const OnTheFlyAlphabet& rhs);

private:
    // Adapted from: https://www.fluentcpp.com/2019/01/25/variadic-number-function-parameters-type/.
    template<bool...> struct bool_pack{};
    /// Checks for all types in the pack.
    template<typename... Ts>
    using conjunction = std::is_same<bool_pack<true,Ts::value...>, bool_pack<Ts::value..., true>>;
    /// Checks whether all types are 'Nfa'.
    template<typename... Ts>
    using AreAllNfas = typename conjunction<std::is_same<Ts, const Nfa&>...>::type;

public:
    /**
     * Create alphabet from variable number of NFAs.
     * @tparam[in] Nfas Type Nfa.
     * @param[in] nfas NFAs to create alphabet from.
     * @return Created alphabet.
     */
    template<typename... Nfas, typename = AreAllNfas<Nfas...>>
    static OnTheFlyAlphabet from_nfas(const Nfas&... nfas) {
        OnTheFlyAlphabet alphabet{};
        // TODO: When we are on C++17, we can use fold expression here instead of the manual for_each_argument reimplementation.
        for_each_argument([&alphabet](const Nfa& aut) {
            fill_alphabet(aut, alphabet);
        }, nfas...);
        return alphabet;
    }

    /**
     * Create alphabet from vector of of NFAs.
     * @param[in] nfas Vector of NFAs to create alphabet from.
     * @return Created alphabet.
     */
    static OnTheFlyAlphabet from_nfas(const ConstAutRefSequence& nfas) {
        OnTheFlyAlphabet alphabet{};
        for (const auto& nfa: nfas) {
            fill_alphabet(nfa, alphabet);
        }
        return alphabet;
    }

    /**
     * Create alphabet from vector of of NFAs.
     * @param[in] nfas Vector of NFAs to create alphabet from.
     * @return Created alphabet.
     */
    static OnTheFlyAlphabet from_nfas(const AutRefSequence& nfas) {
        OnTheFlyAlphabet alphabet{};
        for (const auto& nfa: nfas) {
            fill_alphabet(nfa, alphabet);
        }
        return alphabet;
    }

    /**
     * Create alphabet from vector of of NFAs.
     * @param[in] nfas Vector of pointers to NFAs to create alphabet from.
     * @return Created alphabet.
     */
    static OnTheFlyAlphabet from_nfas(const ConstAutPtrSequence& nfas) {
        OnTheFlyAlphabet alphabet{};
        for (const Nfa* const nfa: nfas) {
            fill_alphabet(*nfa, alphabet);
        }
        return alphabet;
    }

    /**
     * Create alphabet from vector of of NFAs.
     * @param[in] nfas Vector of pointers to NFAs to create alphabet from.
     * @return Created alphabet.
     */
    static OnTheFlyAlphabet from_nfas(const AutPtrSequence& nfas) {
        OnTheFlyAlphabet alphabet{};
        for (const Nfa* const nfa: nfas) {
            fill_alphabet(*nfa, alphabet);
        }
        return alphabet;
    }

    /**
     * @brief Expand alphabet by symbols from the passed @p nfa.
     *
     * The value of the already existing symbols will NOT be overwritten.
     * @param[in] nfa Automaton with whose transition symbols to expand the current alphabet.
     */
    void add_symbols_from(const Nfa& nfa);

    /**
     * @brief Expand alphabet by symbols from the passed @p symbol_names.
     *
     * Adding a symbol name which already exists will throw an exception.
     * @param[in] symbol_names Vector of symbol names.
     */
    void add_symbols_from(const std::vector<std::string>& symbol_names) {
        for (const std::string& symbol_name: symbol_names) {
            add_new_symbol(symbol_name);
        }
    }

    /**
     * @brief Expand alphabet by symbols from the passed @p symbol_map.
     *
     * The value of the already existing symbols will NOT be overwritten.
     * @param[in] new_symbol_map Map of strings to symbols.
     */
    void add_symbols_from(const StringToSymbolMap& new_symbol_map);

    template <class InputIt>
    OnTheFlyAlphabet(InputIt first, InputIt last) : OnTheFlyAlphabet() {
        for (; first != last; ++first) {
            add_new_symbol(*first, next_symbol_value);
        }
    }

    OnTheFlyAlphabet(std::initializer_list<std::string> l) : OnTheFlyAlphabet(l.begin(), l.end()) {}

    Symbol translate_symb(const std::string& str) override
    {
        const auto it_insert_pair = symbol_map.insert({str, next_symbol_value});
        if (it_insert_pair.second) {
            return next_symbol_value++;
        } else {
            return it_insert_pair.first->second;
        }

        // TODO: How can the user specify to throw exceptions when we encounter an unknown symbol? How to specify that
        //  the alphabet should have only the previously fixed symbols?
        //auto it = symbol_map.find(str);
        //if (symbol_map.end() == it)
        //{
        //    throw std::runtime_error("unknown symbol \'" + str + "\'");
        //}

        //return it->second;
    }

    /**
     * @brief Add new symbol to the alphabet with the value of @c next_symbol_value.
     *
     * Throws an exception when the adding fails.
     *
     * @param[in] key User-space representation of the symbol.
     * @return Result of the insertion as @c InsertionResult.
     */
    InsertionResult add_new_symbol(const std::string& key) {
        InsertionResult insertion_result{ try_add_new_symbol(key, next_symbol_value) };
        if (!insertion_result.second) { // If the insertion of key-value pair failed.
            throw std::runtime_error("multiple occurrences of the same symbol");
        }
        ++next_symbol_value;
        return insertion_result;
    }

    /**
     * @brief Add new symbol to the alphabet.
     *
     * Throws an exception when the adding fails.
     *
     * @param[in] key User-space representation of the symbol.
     * @param[in] value Number of the symbol to be used on transitions.
     * @return Result of the insertion as @c InsertionResult.
     */
    InsertionResult add_new_symbol(const std::string& key, Symbol value) {
        InsertionResult insertion_result{ try_add_new_symbol(key, value) };
        if (!insertion_result.second) { // If the insertion of key-value pair failed.
            throw std::runtime_error("multiple occurrences of the same symbol");
        }
        update_next_symbol_value(value);
        return insertion_result;
    }

    /**
     * @brief Try to add symbol to the alphabet map.
     *
     * Does not throw an exception when the adding fails.
     *
     * @param[in] key User-space representation of the symbol.
     * @param[in] value Number of the symbol to be used on transitions.
     * @return Result of the insertion as @c InsertionResult.
     */
    InsertionResult try_add_new_symbol(const std::string& key, Symbol value) {
        return symbol_map.insert({ key, value});
    }

    /**
     * Get the next value for a potential new symbol.
     * @return Next Symbol value.
     */
    Symbol get_next_value() const { return next_symbol_value; }

    /**
     * Get the number of existing symbols, epsilon symbols excluded.
     * @return The number of symbols.
     */
    size_t get_number_of_symbols() const { return next_symbol_value; }

    /**
     * Get the symbol map used in the alphabet.
     * @return Map mapping strings to symbols used internally in Mata.
     */
    const StringToSymbolMap& get_symbol_map() const { return symbol_map; }

private:
    StringToSymbolMap symbol_map{}; ///< Map of string transition symbols to symbol values.
    Symbol next_symbol_value{}; ///< Next value to be used for a newly added symbol.

    // Adapted from: https://stackoverflow.com/a/41623721.
    template <typename TF, typename... Ts>
    static void for_each_argument(TF&& f, Ts&&... xs)
    {
        std::initializer_list<const Nfa>{(f(std::forward<Ts>(xs)), Nfa{})... };
    }

    /**
     * @brief Update next symbol value when appropriate.
     *
     * When the newly inserted value is larger or equal to the current next symbol value, update he next symbol value to
     * a value one larger than the new value.
     * @param value The value of the newly added symbol.
     */
    void update_next_symbol_value(Symbol value) {
        if (next_symbol_value <= value) {
            next_symbol_value = value + 1;
        }
    }

    /**
     * Fill @p alphabet with symbols from @p nfa.
     * @param[in] nfa NFA with symbols to fill @p alphabet with.
     * @param[out] alphabet Alphabet to be filled with symbols from @p nfa.
     */
    static void fill_alphabet(const Nfa& nfa, OnTheFlyAlphabet& alphabet) {
        size_t nfa_num_of_states{nfa.states_number() };
        for (State state{ 0 }; state < nfa_num_of_states; ++state) {
            for (const auto& state_transitions: nfa.transition_relation[state]) {
                alphabet.update_next_symbol_value(state_transitions.symbol);
                alphabet.try_add_new_symbol(std::to_string(state_transitions.symbol), state_transitions.symbol);
            }
        }
    }
}; // class OnTheFlyAlphabet.

/** Loads an automaton from Parsed object */
Nfa construct(
        const Mata::Parser::ParsedSection&   parsec,
        Alphabet*                            alphabet,
        StringToStateMap*                    state_map = nullptr);

/** Loads an automaton from Parsed object */
Nfa construct(
        const Mata::IntermediateAut&         inter_aut,
        Alphabet*                            alphabet,
        StringToStateMap*                    state_map = nullptr);

template <class ParsedObject>
Nfa construct(
        const ParsedObject&                  parsed,
        StringToSymbolMap*                   symbol_map = nullptr,
        StringToStateMap*                    state_map = nullptr)
{ // {{{
    Nfa aut;

    bool remove_symbol_map = false;
    if (nullptr == symbol_map)
    {
        symbol_map = new StringToSymbolMap();
        remove_symbol_map = true;
    }

    auto release_res = [&](){ if (remove_symbol_map) delete symbol_map; };

    Mata::Nfa::OnTheFlyAlphabet alphabet(*symbol_map);

    try
    {
        aut = construct(parsed, &alphabet, state_map);
    }
    catch (std::exception&)
    {
        release_res();
        throw;
    }

    release_res();
    if (!remove_symbol_map) {
        *symbol_map = alphabet.get_symbol_map();
    }
    return aut;
}

// CLOSING NAMESPACES AND GUARDS
} /* Nfa */
} /* Mata */

namespace std
{ // {{{
template <>
struct hash<Mata::Nfa::Trans>
{
	inline size_t operator()(const Mata::Nfa::Trans& trans) const
	{
		size_t accum = std::hash<Mata::Nfa::State>{}(trans.src);
		accum = Mata::Util::hash_combine(accum, trans.symb);
		accum = Mata::Util::hash_combine(accum, trans.tgt);
		return accum;
	}
};

std::ostream& operator<<(std::ostream& os, const Mata::Nfa::Trans& trans);
std::ostream& operator<<(std::ostream& os, const Mata::Nfa::Nfa& nfa);
std::ostream& operator<<(std::ostream& os, const Mata::Nfa::Alphabet& alphabet);
} // std }}}


#endif /* _MATA_NFA_HH_ */<|MERGE_RESOLUTION|>--- conflicted
+++ resolved
@@ -42,10 +42,6 @@
 {
 extern const std::string TYPE_NFA;
 
-<<<<<<< HEAD
-=======
-
->>>>>>> 464bbf15
 using State = unsigned long;
 using Symbol = unsigned long;
 
@@ -62,16 +58,6 @@
 using StringToStateMap = std::unordered_map<std::string, State>;
 using StringToSymbolMap = std::unordered_map<std::string, Symbol>;
 
-<<<<<<< HEAD
-=======
-/*
- *TODO:
- * Remove documentation/comments which does not add anything interesting?
- * Ie comments of the form "@param final_states: this is the set of final_states".
- * Do not try to fill empty doxygen spaces.
- * */
-
->>>>>>> 464bbf15
 using StateToStringMap = std::unordered_map<State, std::string>;
 // using StateToPostMap = StateMap<PostSymb>; ///< Transitions.
 /// Mapping of states to states, used, for example, to map original states to reindexed states of new automaton, etc.
@@ -312,18 +298,8 @@
      *
      */
     TransitionRelation transition_relation;
-<<<<<<< HEAD
     Util::NumPredicate<State> initial = {};
     Util::NumPredicate<State> final = {};
-    //StateSet initial = {};
-    //StateSet final = {};
-=======
-    //Automaton could have this instead of the curent initial and final states:
-    //util::UnaryPredicate<State> initial = {};
-    //util::UnaryPredicate<State> final = {};
-    StateSet initial_states = {};
-    StateSet final_states = {};
->>>>>>> 464bbf15
     Alphabet* alphabet = nullptr; ///< The alphabet which can be shared between multiple automata.
     /// Key value store for additional attributes for the NFA. Keys are attribute names as strings and the value types
     ///  are up to the user.
@@ -380,88 +356,6 @@
     }
 
     /**
-<<<<<<< HEAD
-=======
-     * Clear initial states set.
-     */
-    void clear_initial() { initial_states.clear(); }
-
-    /**
-     * Make @p state initial.
-     * @param state State to be added to initial states.
-     */
-    void make_initial(State state)
-    {
-        if (this->states_number() <= state) {
-            throw std::runtime_error("Cannot make state initial because it is not in automaton");
-        }
-
-        this->initial_states.insert(state);
-    }
-
-    /**
-     * Make @p vec of states initial states.
-     * @param vec Vector of states to be added to initial states.
-     */
-    void make_initial(const std::vector<State>& vec)
-    {
-        for (const State& st : vec) { this->make_initial(st); }
-    }
-
-    // TODO: aaargh, the name should be is_initial, no? And we should probably implement it differently, as a boolean flag, to make this constant time.
-    bool has_initial(const State &state_to_check) const {return initial_states.count(state_to_check);}
-
-    /**
-     * Remove @p state from initial states.
-     * @param state[in] State to be removed from initial states.
-     */
-    void remove_initial(State state)
-    {
-        assert(has_initial(state));
-        this->initial_states.remove(state);
-    }
-
-    /**
-     * Clear final states set.
-     */
-    void clear_final() { final_states.clear(); }
-
-    /**
-     * Make @p state final.
-     * @param state[in] State to be added to final states.
-     */
-    void make_final(const State state)
-    {
-        if (this->states_number() <= state) {
-            throw std::runtime_error("Cannot make state final because it is not in automaton");
-        }
-
-        this->final_states.insert(state);
-    }
-
-    /**
-     * Make @p vec of states final states.
-     * @param vec[in] Vector of states to be added to final states.
-     */
-    void make_final(const std::vector<State>& vec)
-    {
-        for (const State& st : vec) { this->make_final(st); }
-    }
-
-    bool has_final(const State &state_to_check) const { return final_states.count(state_to_check); }
-
-    /**
-     * Remove @p state from final states.
-     * @param state[in] State to be removed from final states.
-     */
-    void remove_final(State state)
-    {
-        assert(has_final(state));
-        this->final_states.remove(state);
-    }
-
-    /**
->>>>>>> 464bbf15
      * Add a new state to the automaton.
      * @return The newly created state.
      */
