--- conflicted
+++ resolved
@@ -9,32 +9,6 @@
 
 namespace Mata {
     namespace Util {
-<<<<<<< HEAD
-
-        // Classes that provide "synchronized" iterators through a vector of ordered vectors,
-        // needed in computation of post
-        // in subset construction, product, and non-determinization.
-        // Key is the type stored in OrdVectors, it must be comparable with <,>,==,!=,<=,>=,
-        // and it must be a total (linear) ordering.
-        // The intended usage in, for instance, determinisation is for Key to be Move.
-        // Move is ordered by the symbol.
-        //
-        // SyncrhonisedIterator is the parent virtual class.
-        // It stores a vector of end-iterators for the OrdVectors and a vector of current positions.
-        // They are filled in using the function push_back(v), that adds v.begin() to positions and v.end() to ends.
-        // Method advance advances all positions forward so that they are synchronized on the next smallest equiv class
-        // (next smallest symbol in the case of Move).
-        //
-        // There are two versions of the class.
-        // i) In product, ALL positions must point to currently the smallest equiv. class (Moves with the same symbol).
-        // Method get_current then returns the vector of all position iterators, synchronized.
-        // In determinization, it is enough that there EXISTS a position that points to the smallest class.
-        // Method get_current then returns the vector of only those positions that point to the smallest equiv. class.
-        //
-        // Usage: 0) construct, 1) fill in using push_back, iterate using advance and get_current, 2) reset, goto 1)
-
-        template<typename Key> class SynchronizedIterator {
-=======
        /* Two classes that provide "synchronized" iterators through a vector of ordered vectors,
         *  (or of some ordered OrdContainer that have a similar iterator),
         *  needed in computation of post
@@ -61,9 +35,7 @@
         *  The memory allocated internally for positions and ends is kept after reset, so it is advisable to use the same iterator for many iterations, as
         *  opposed to creating a new one for each iteration.
         */
-
         template<typename Iterator> class SynchronizedIterator {
->>>>>>> 92322304
         public:
 
             std::vector<Iterator> positions;
