/* nfa.cc -- operations for NFA
 *
 * Copyright (c) 2018 Ondrej Lengal <ondra.lengal@gmail.com>
 *
 * This file is a part of libmata.
 *
 * This program is free software; you can redistribute it and/or modify
 * it under the terms of the GNU General Public License as published by
 * the Free Software Foundation; either version 3 of the License, or
 * (at your option) any later version.
 *
 * This program is distributed in the hope that it will be useful,
 * but WITHOUT ANY WARRANTY; without even the implied warranty of
 * MERCHANTABILITY or FITNESS FOR A PARTICULAR PURPOSE.  See the
 * GNU General Public License for more details.
 */

#include <algorithm>
#include <list>
#include <unordered_set>

// MATA headers
#include <mata/nfa.hh>
#include <simlib/explicit_lts.hh>

using std::tie;

using namespace Mata::Util;
using namespace Mata::Nfa;
using Mata::Nfa::Symbol;

using StateBoolArray = std::vector<bool>; ///< Bool array for states in the automaton.

const std::string Mata::Nfa::TYPE_NFA = "NFA";

namespace {
    //searches for every state in the set of final states
    template<class T>
    bool contains_final(const T &states, const Nfa &automaton) {
        auto finalState = find_if(states.begin(), states.end(),
                                  [&automaton](State s) { return automaton.final[s]; });
        return (finalState != states.end());
    }

<<<<<<< HEAD
    //checks whether the set has someone with the isFinal flag on
    template<class T>
    bool contains_final(const T &states, const std::vector<bool> &isFinal) {
        return any_of(states.begin(), states.end(), [&isFinal](State s) { return isFinal[s]; });
=======
    void union_to_left(StateSet &receivingSet, const StateSet &addedSet) {
        receivingSet.insert(addedSet);
>>>>>>> 1c7156f1
    }

    Simlib::Util::BinaryRelation compute_fw_direct_simulation(const Nfa& aut) {
        Simlib::ExplicitLTS LTSforSimulation;
        Symbol maxSymbol = 0;
        const size_t state_num = aut.states_number();

        for (State stateFrom = 0; stateFrom < state_num; ++stateFrom) {
            for (const Move &t : aut.get_moves_from(stateFrom)) {
                for (State stateTo : t.targets) {
                    LTSforSimulation.add_transition(stateFrom, t.symbol, stateTo);
                }
                if (t.symbol > maxSymbol) {
                    maxSymbol = t.symbol;
                }
            }
        }

        // final states cannot be simulated by nonfinal -> we add new selfloops over final states with new symbol in LTS
        for (State finalState : aut.final) {
            LTSforSimulation.add_transition(finalState, maxSymbol + 1, finalState);
        }

        LTSforSimulation.init();
        return LTSforSimulation.compute_simulation();
    }

	Nfa reduce_size_by_simulation(const Nfa& aut, StateToStateMap &state_map) {
        Nfa result;
        const auto sim_relation = compute_relation(aut, StringMap{{"relation", "simulation"}, {"direction", "forward"}});

        auto sim_relation_symmetric = sim_relation;
        sim_relation_symmetric.restrict_to_symmetric();

        // for State q, quot_proj[q] should be the representative state representing the symmetric class of states in simulation
        std::vector<size_t> quot_proj;
        sim_relation_symmetric.get_quotient_projection(quot_proj);

		const size_t num_of_states = aut.states_number();

		// map each state q of aut to the state of the reduced automaton representing the simulation class of q
		for (State q = 0; q < num_of_states; ++q) {
			const State qReprState = quot_proj[q];
			if (state_map.count(qReprState) == 0) { // we need to map q's class to a new state in reducedAut
				const State qClass = result.add_state();
				state_map[qReprState] = qClass;
				state_map[q] = qClass;
			} else {
				state_map[q] = state_map[qReprState];
			}
		}

        for (State q = 0; q < num_of_states; ++q) {
            const State q_class_state = state_map.at(q);

            if (aut.initial[q]) { // if a symmetric class contains initial state, then the whole class should be initial
                result.initial.add(q_class_state);
            }

            if (quot_proj[q] == q) { // we process only transitions starting from the representative state, this is enough for simulation
                for (const auto &q_trans : aut.get_moves_from(q)) {
<<<<<<< HEAD
                    // representatives_of_states_to = representatives of q_trans.targets
=======
>>>>>>> 1c7156f1
                    const StateSet representatives_of_states_to = [&]{
                        StateSet state_set;
                        for (auto s : q_trans.targets) {
                            state_set.insert(quot_proj[s]);
                        }
                        return state_set;
                    }();

                    // get the class states of those representatives that are not simulated by another representative in representatives_of_states_to
                    StateSet representatives_class_states;
                    for (const State s : representatives_of_states_to) {
                        bool is_state_important = true; // if true, we need to keep the transition from q to s
                        for (const State p : representatives_of_states_to) {
                            if (s != p && sim_relation.get(s, p)) { // if p (different from s) simulates s
                                is_state_important = false; // as p simulates s, the transition from q to s is not important to keep, as it is subsumed in transition from q to p
                                break;
                            }
                        }
                        if (is_state_important) {
                            representatives_class_states.insert(state_map.at(s));
                        }
                    }

                    // add the transition 'q_class_state-q_trans.symbol->representatives_class_states' at the end of transition list of transitions starting from q_class_state
                    // as the q_trans.symbol should be largest symbol we saw (as we iterate trough getTransitionsFromState(q) which is ordered)
                    result.delta[q_class_state].insert(Move(q_trans.symbol, representatives_class_states));
                }

                if (aut.final[q]) { // if q is final, then all states in its class are final => we make q_class_state final
                    result.final.add(q_class_state);
                }
            }
        }

        return result;
    }

    /**
     * Compute reachability of states.
     *
     * @param[in] nfa NFA to compute reachability for.
     * @return Bool array for reachable states (from initial states): true for reachable, false for unreachable states.
     */
    StateBoolArray compute_reachability(const Nfa& nfa) {
        std::vector<State> worklist{ nfa.initial.get_elements()};

        StateBoolArray reachable(nfa.states_number(), false);
        for (const State state: nfa.initial)
        {
            reachable.at(state) = true;
        }

        State state{};
        while (!worklist.empty())
        {
            state = worklist.back();
            worklist.pop_back();

            for (const auto& state_transitions: nfa.delta[state])
            {
                for (const State target_state: state_transitions.targets)
                {
                    if (!reachable.at(target_state))
                    {
                        worklist.push_back(target_state);
                        reachable.at(target_state) = true;
                    }
                }
            }
        }

        return reachable;
    }

    /**
     * Compute reachability of states considering only specified states.
     *
     * @param[in] nfa NFA to compute reachability for.
     * @param[in] states_to_consider State to consider as potentially reachable.
     * @return Bool array for reachable states (from initial states): true for reachable, false for unreachable states.
     */
    StateBoolArray compute_reachability(const Nfa& nfa, const StateBoolArray& states_to_consider) {
        std::vector<State> worklist{};
        StateBoolArray reachable(nfa.states_number(), false);
        for (const State state: nfa.initial) {
            if (states_to_consider[state]) {
                worklist.push_back(state);
                reachable.at(state) = true;
            }
        }

        State state;
        while (!worklist.empty()) {
            state = worklist.back();
            worklist.pop_back();

            for (const auto& state_transitions: nfa.delta[state]) {
                for (const State target_state: state_transitions.targets) {
                    if (states_to_consider[target_state] && !reachable[target_state]) {
                        worklist.push_back(target_state);
                        reachable[target_state] = true;
                    }
                }
            }
        }

        return reachable;
    }

    /**
     * Add transitions to the trimmed automaton.
     * @param[in] nfa NFA to add transitions from.
     * @param[in] original_to_new_states_map Map of old states to new trimmed automaton states.
     * @param[out] trimmed_aut The new trimmed automaton.
     */
    void add_trimmed_transitions(const Nfa& nfa, const StateToStateMap& original_to_new_states_map, Nfa& trimmed_aut) {
        // For each reachable original state 's' (which means it is mapped to the state of trimmed automaton)...
        for (const auto& original_state_mapping: original_to_new_states_map)
        {
            // ...add all transitions from 's' to some reachable state to the trimmed automaton.
            for (const auto& state_transitions_with_symbol: nfa.delta[original_state_mapping.first])
            {
                Move new_state_trans_with_symbol(state_transitions_with_symbol.symbol);
                for (State old_state_to: state_transitions_with_symbol.targets)
                {
                    auto iter_to_new_state_to = original_to_new_states_map.find(old_state_to);
                    if (iter_to_new_state_to != original_to_new_states_map.end())
                    {
                        // We can push here, because we assume that new states follow the ordering of original states.
                        new_state_trans_with_symbol.insert(iter_to_new_state_to->second);
                    }
                }
                if (!new_state_trans_with_symbol.empty()) {
                    trimmed_aut.delta[original_state_mapping.second].insert(new_state_trans_with_symbol);
                }
            }
        }
    }

    /**
     * Get a new trimmed automaton.
     * @param[in] nfa NFA to trim.
     * @param[in] original_to_new_states_map Map of old states to new trimmed automaton states (new states should follow the ordering of old states).
     * @return Newly created trimmed automaton.
     */
    Nfa create_trimmed_aut(const Nfa& nfa, const StateToStateMap& original_to_new_states_map) {
        Nfa trimmed_aut{ original_to_new_states_map.size() };

        for (const State old_initial_state: nfa.initial)
        {
            if (original_to_new_states_map.find(old_initial_state) != original_to_new_states_map.end())
            {
<<<<<<< HEAD
                // we can use push_back here, because initial_states is ordered + new states follow the ordering of the old states
                trimmed_aut.initial_states.insert(original_to_new_states_map.at(old_initial_state));
=======
                trimmed_aut.initial.add(original_to_new_states_map.at(old_initial_state));
>>>>>>> 1c7156f1
            }
        }
        for (const State old_final_state: nfa.final)
        {
            if (original_to_new_states_map.find(old_final_state) != original_to_new_states_map.end())
            {
<<<<<<< HEAD
                // we can use push_back here, because final_states is ordered + new states follow the ordering of the old states
                trimmed_aut.final_states.insert(original_to_new_states_map.at(old_final_state));
=======
                trimmed_aut.final.add(original_to_new_states_map.at(old_final_state));
>>>>>>> 1c7156f1
            }
        }

        add_trimmed_transitions(nfa, original_to_new_states_map, trimmed_aut);
        return trimmed_aut;
    }

    /**
     * Get directed transitions for digraph.
     * @param[in] nfa NFA to get directed transitions from.
     * @param[in] abstract_symbol Abstract symbol to use for transitions in digraph.
     * @param[out] digraph Digraph to add computed transitions to.
     */
    void collect_directed_transitions(const Nfa& nfa, const Symbol abstract_symbol, Nfa& digraph) {
        const State num_of_states{nfa.states_number() };
        for (State src_state{ 0 }; src_state < num_of_states; ++src_state) {
            for (const auto& symbol_transitions: nfa.delta[src_state]) {
                for (const State tgt_state: symbol_transitions.targets) {
                    // Directly try to add the transition. Finding out whether the transition is already in the digraph
                    //  only iterates through transition relation again.
                    digraph.add_trans(src_state, abstract_symbol, tgt_state);
                }
                // FIXME: Alternatively: But it is actually slower...
                //digraph.add_trans(src_state, abstract_symbol, symbol_transitions.targets);
            }
        }
    }
}

std::ostream &std::operator<<(std::ostream &os, const Mata::Nfa::Trans &trans) { // {{{
    std::string result = "(" + std::to_string(trans.src) + ", " +
                         std::to_string(trans.symb) + ", " + std::to_string(trans.tgt) + ")";
    return os << result;
} // operator<<(ostream, Trans) }}}

////// Alphabet related functions

Mata::Util::OrdVector<Symbol> OnTheFlyAlphabet::get_alphabet_symbols() const {
    Util::OrdVector<Symbol> result;
	for (const auto& str_sym_pair : symbol_map) {
		result.insert(str_sym_pair.second);
	}
	return result;
} // OnTheFlyAlphabet::get_alphabet_symbols.

std::list<Symbol> OnTheFlyAlphabet::get_complement(const std::set<Symbol>& syms) const {
    std::list<Symbol> result;
    // TODO: Could be optimized.
    std::set<Symbol> symbols_alphabet;
    for (const auto& str_sym_pair : symbol_map) {
        symbols_alphabet.insert(str_sym_pair.second);
    }

    std::set_difference(
            symbols_alphabet.begin(), symbols_alphabet.end(),
            syms.begin(), syms.end(),
            std::inserter(result, result.end()));
    return result;
} // OnTheFlyAlphabet::get_complement.

void OnTheFlyAlphabet::add_symbols_from(const Nfa& nfa) {
    size_t aut_num_of_states{nfa.states_number() };
    for (State state{ 0 }; state < aut_num_of_states; ++state) {
        for (const auto& state_transitions: nfa.delta[state]) {
            update_next_symbol_value(state_transitions.symbol);
            try_add_new_symbol(std::to_string(state_transitions.symbol), state_transitions.symbol);
        }
    }
}

void OnTheFlyAlphabet::add_symbols_from(const StringToSymbolMap& new_symbol_map) {
    for (const auto& symbol_binding: new_symbol_map) {
        update_next_symbol_value(symbol_binding.second);
        try_add_new_symbol(symbol_binding.first, symbol_binding.second);
    }
}

///// Nfa structure related methods

void Nfa::add_trans(State state_from, Symbol symbol, State state_to) {
    // TODO: Define own exception.
    if (!is_state(state_from) || !is_state(state_to)) {
        throw std::out_of_range(std::to_string(state_from) + " or " + std::to_string(state_to) + " is not a state.");
    }

    auto& state_transitions{delta[state_from] };

    if (state_transitions.empty()) {
        state_transitions.insert({ symbol, state_to});
    } else if (state_transitions.back().symbol < symbol) {
        state_transitions.insert({ symbol, state_to});
    } else {
        const auto symbol_transitions{ state_transitions.find(Move{symbol }) };
        if (symbol_transitions != state_transitions.end()) {
            // Add transition with symbolOnTransition already used on transitions from stateFrom.
            symbol_transitions->insert(state_to);
        } else {
            // Add transition to a new Move struct with symbolOnTransition yet unused on transitions from stateFrom.
            const Move new_symbol_transitions{symbol, state_to };
            state_transitions.insert(new_symbol_transitions);
        }
    }
}

void Nfa::add_trans(const State state_from, const Symbol symbol, const StateSet& states_to) {
    // TODO: Define own exception.
    if (!is_state(state_from)) {
        throw std::out_of_range(std::to_string(state_from) + " is not a state.");
    }
    for (const State state_to: states_to) {
        if (!is_state(state_to)) {
            throw std::out_of_range(std::to_string(state_to) + " is not a state.");
        }
    }

    auto& state_transitions{delta[state_from] };
    if (state_transitions.empty()) {
        state_transitions.insert({ symbol, states_to });
    } else if (state_transitions.back().symbol < symbol) {
        state_transitions.insert({ symbol, states_to });
    } else {
        const auto symbol_transitions{ state_transitions.find(Move{symbol }) };
        if (symbol_transitions != state_transitions.end()) {
            // Add transitions with symbol already used on transitions from state_from.
            symbol_transitions->insert(states_to);
            return;
        } else {
            // Add transitions to a new Move struct with symbol yet unused on transitions from state_from.
            const Move new_symbol_transitions {Move{symbol, states_to }};
            state_transitions.insert(new_symbol_transitions);
        }
    }
}

void Nfa::remove_trans(State src, Symbol symb, State tgt) {
    auto& state_transitions{delta[src] };
    if (state_transitions.empty()) {
        throw std::invalid_argument(
                "Transition [" + std::to_string(src) + ", " + std::to_string(symb) + ", " +
                std::to_string(tgt) + "] does not exist.");
    } else if (state_transitions.back().symbol < symb) {
        throw std::invalid_argument(
                "Transition [" + std::to_string(src) + ", " + std::to_string(symb) + ", " +
                std::to_string(tgt) + "] does not exist.");
    } else {
        const auto symbol_transitions{ state_transitions.find(Move{symb }) };
        if (symbol_transitions == state_transitions.end()) {
            throw std::invalid_argument(
                    "Transition [" + std::to_string(src) + ", " + std::to_string(symb) + ", " +
                    std::to_string(tgt) + "] does not exist.");
        } else {
            symbol_transitions->remove(tgt);
            if (symbol_transitions->empty()) {
                delta[src].remove(*symbol_transitions);
            }
        }
    }
}

State Nfa::add_state() {
    delta.emplace_back();
    return delta.size() - 1;
}

void Nfa::remove_epsilon(const Symbol epsilon)
{
    *this = Mata::Nfa::remove_epsilon(*this, epsilon);
}

StateSet Nfa::get_reachable_states() const
{
    StateBoolArray reachable_bool_array{ compute_reachability(*this) };

    StateSet reachable_states{};
    const size_t num_of_states{states_number() };
    for (State original_state{ 0 }; original_state < num_of_states; ++original_state)
    {
        if (reachable_bool_array[original_state])
        {
            reachable_states.insert(original_state);
        }
    }

    return reachable_states;
}

StateSet Nfa::get_terminating_states() const
{
    return revert(*this).get_reachable_states();
}

void Nfa::trim()
{
    *this = get_trimmed_automaton();
}

Nfa Nfa::get_trimmed_automaton() {
    if (initial.empty() || final.empty()) { return Nfa{}; }

    const StateSet original_useful_states{ get_useful_states() };
    StateToStateMap original_to_new_states_map{ original_useful_states.size() };
    size_t new_state_num{ 0 };
    for (const State original_state: original_useful_states) {
        original_to_new_states_map[original_state] = new_state_num;
        ++new_state_num;
    }
    return create_trimmed_aut(*this, original_to_new_states_map);
}

StateSet Nfa::get_useful_states() const
{
    if (initial.empty() || final.empty()) { return StateSet{}; }

    const Nfa digraph{get_one_letter_aut() }; // Compute reachability on directed graph.
    // Compute reachability from the initial states and use the reachable states to compute the reachability from the final states.
    const StateBoolArray useful_states_bool_array{ compute_reachability(revert(digraph), compute_reachability(digraph)) };

    const size_t num_of_states{states_number() };
    StateSet useful_states{};
    for (State original_state{ 0 }; original_state < num_of_states; ++original_state) {
        if (useful_states_bool_array[original_state]) {
            // We can use push_back here, because we are always increasing the value of original_state (so useful_states
            //  will always be ordered).
            useful_states.insert(original_state);
        }
    }
    return useful_states;
}

// General methods for NFA.

bool Mata::Nfa::are_state_disjoint(const Nfa& lhs, const Nfa& rhs)
{ // {{{
    // fill lhs_states with all states of lhs
    std::unordered_set<State> lhs_states;
    lhs_states.insert(lhs.initial.begin(), lhs.initial.end());
    lhs_states.insert(lhs.final.begin(), lhs.final.end());

    const size_t delta_size = lhs.delta.size();
    for (size_t i = 0; i < delta_size; i++) {
        lhs_states.insert(i);
        for (const auto& symStates : lhs.delta[i])
        {
            lhs_states.insert(symStates.targets.begin(), symStates.targets.end());
        }
    }

    // for every state found in rhs, check its presence in lhs_states
    for (const auto& rhs_st : rhs.initial) {
        if (haskey(lhs_states, rhs_st)) { return false; }
    }

    for (const auto& rhs_st : rhs.final) {
        if (haskey(lhs_states, rhs_st)) { return false; }
    }

    for (size_t i = 0; i < lhs.delta.size(); i++) {
        if (haskey(lhs_states, i))
            return false;
        for (const auto& symState : lhs.delta[i]) {
            for (const auto& rhState : symState.targets) {
                if (haskey(lhs_states,rhState)) {
                    return false;
                }
            }
        }
    }

    // no common state found
    return true;
} // are_disjoint }}}

void Mata::Nfa::make_complete(
        Nfa&             aut,
        const Alphabet&  alphabet,
        State            sink_state)
{
    std::list<State> worklist(aut.initial.begin(),
                              aut.initial.end());
    std::unordered_set<State> processed(aut.initial.begin(),
                                        aut.initial.end());
    worklist.push_back(sink_state);
    processed.insert(sink_state);
    while (!worklist.empty())
    {
        State state = *worklist.begin();
        worklist.pop_front();

        std::set<Symbol> used_symbols;
        if (!aut.has_no_transitions())
        {
            for (const auto &symb_stateset: aut[state]) {
                // TODO: Possibly fix insert.
                used_symbols.insert(symb_stateset.symbol);

                const StateSet &stateset = symb_stateset.targets;
                for (const auto &tgt_state: stateset) {
                    bool inserted;
                    tie(std::ignore, inserted) = processed.insert(tgt_state);
                    if (inserted) { worklist.push_back(tgt_state); }
                }
            }
        }

        auto unused_symbols = alphabet.get_complement(used_symbols);
        for (Symbol symb : unused_symbols)
        {
            aut.add_trans(state, symb, sink_state);
        }
    }
}

Nfa Mata::Nfa::remove_epsilon(const Nfa& aut, Symbol epsilon)
{
    Nfa result;

    result.clear();
    result.increase_size(aut.states_number());

    // cannot use multimap, because it can contain multiple occurrences of (a -> a), (a -> a)
    std::unordered_map<State, StateSet> eps_closure;

    // TODO: grossly inefficient
    // first we compute the epsilon closure
    const size_t num_of_states{aut.states_number() };
    for (size_t i{ 0 }; i < num_of_states; ++i)
    {
        for (const auto& trans: aut[i])
        { // initialize
            const auto it_ins_pair = eps_closure.insert({i, {i}});
            if (trans.symbol == epsilon)
            {
                StateSet& closure = it_ins_pair.first->second;
                // TODO: Fix possibly insert to OrdVector. Create list already ordered, then merge (do not need to resize each time);
                closure.insert(trans.targets);
            }
        }
    }

    bool changed = true;
    while (changed) { // compute the fixpoint
        changed = false;
        for (size_t i=0; i < num_of_states; ++i) {
            const auto& state_transitions{ aut[i] };
            const auto state_symbol_transitions{
                state_transitions.find(Move{epsilon}) };
            if (state_symbol_transitions != state_transitions.end()) {
                StateSet &src_eps_cl = eps_closure[i];
                for (const State tgt: state_symbol_transitions->targets) {
                    const StateSet &tgt_eps_cl = eps_closure[tgt];
                    for (const State st: tgt_eps_cl) {
                        if (src_eps_cl.count(st) == 0) {
                            changed = true;
                            break;
                        }
                    }
                    src_eps_cl.insert(tgt_eps_cl);
                }
            }
        }
    }

    // now we construct the automaton without epsilon transitions
    result.initial.add(aut.initial.get_elements());
    result.final.add(aut.initial.get_elements());
    State max_state{};
    for (const auto& state_closure_pair : eps_closure) { // for every state
        State src_state = state_closure_pair.first;
        for (State eps_cl_state : state_closure_pair.second) { // for every state in its eps cl
            if (aut.final[eps_cl_state]) result.final.add(src_state);
            for (const auto& symb_set : aut[eps_cl_state]) {
                if (symb_set.symbol == epsilon) continue;

                // TODO: this could be done more efficiently if we had a better add_trans method
                for (State tgt_state : symb_set.targets) {
                    max_state = std::max(src_state, tgt_state);
                    if (result.states_number() < max_state) {
                        result.increase_size_for_state(max_state);
                    }
                    result.add_trans(src_state, symb_set.symbol, tgt_state);
                }
            }
        }
    }

    return result;
}

Nfa Mata::Nfa::revert(const Nfa& aut) {
    Nfa result;
    result.clear();
    const size_t num_of_states{aut.states_number() };
    result.increase_size(num_of_states);

    for (State sourceState{ 0 }; sourceState < num_of_states; ++sourceState) {
        for (const Move &transition: aut.delta[sourceState]) {
            for (const State targetState: transition.targets) {
                result.add_trans(targetState, transition.symbol, sourceState);
            }
        }
    }

    result.initial = aut.final;
    result.final = aut.initial;

    return result;
}

bool Mata::Nfa::is_deterministic(const Nfa& aut)
{
    if (aut.initial.size() != 1) { return false; }

    if (aut.has_no_transitions()) { return true; }

    const size_t aut_size = aut.states_number();
    for (size_t i = 0; i < aut_size; ++i)
    {
        for (const auto& symStates : aut[i])
        {
            if (symStates.size() != 1) { return false; }
        }
    }

    return true;
}
bool Mata::Nfa::is_complete(const Nfa& aut, const Alphabet& alphabet)
{
    Util::OrdVector<Symbol> symbs_ls = alphabet.get_alphabet_symbols();
    Util::OrdVector<Symbol> symbs(symbs_ls.cbegin(), symbs_ls.cend());

    // TODO: make a general function for traversal over reachable states that can
    // be shared by other functions?
    std::list<State> worklist(aut.initial.begin(),
                              aut.initial.end());
    std::unordered_set<State> processed(aut.initial.begin(),
                                        aut.initial.end());

    while (!worklist.empty())
    {
        State state = *worklist.begin();
        worklist.pop_front();

        size_t n = 0;      // counter of symbols
        if (!aut.has_no_transitions()) {
            for (const auto &symb_stateset: aut[state]) {
                ++n;
                if (!haskey(symbs, symb_stateset.symbol)) {
                    throw std::runtime_error(std::to_string(__func__) +
                                             ": encountered a symbol that is not in the provided alphabet");
                }

                for (const auto &tgt_state: symb_stateset.targets) {
                    bool inserted;
                    tie(std::ignore, inserted) = processed.insert(tgt_state);
                    if (inserted) { worklist.push_back(tgt_state); }
                }
            }
        }

        if (symbs.size() != n) { return false; }
    }

    return true;
}

std::pair<Run, bool> Mata::Nfa::get_word_for_path(const Nfa& aut, const Run& run)
{
    if (run.path.empty())
    {
        return {{}, true};
    }

    Run word;
    State cur = run.path[0];
    for (size_t i = 1; i < run.path.size(); ++i)
    {
        State newSt = run.path[i];
        bool found = false;

        if (!aut.has_no_transitions())
        {
            for (const auto &symbolMap: aut.delta[cur]) {
                for (State st: symbolMap.targets) {
                    if (st == newSt) {
                        word.word.push_back(symbolMap.symbol);
                        found = true;
                        break;
                    }
                }

                if (found) { break; }
            }
        }

        if (!found)
        {
            return {{}, false};
        }

        cur = newSt;    // update current state
    }

    return {word, true};
}

bool Mata::Nfa::is_in_lang(const Nfa& aut, const Run& run)
{
    StateSet cur(aut.initial);

    for (Symbol sym : run.word)
    {
        cur = aut.post(cur, sym);
        if (cur.empty()) { return false; }
    }

    return !are_disjoint(cur, aut.final);
}

/// Checks whether the prefix of a string is in the language of an automaton
bool Mata::Nfa::is_prfx_in_lang(const Nfa& aut, const Run& run)
{
    StateSet cur = (StateSet(aut.initial));

    for (Symbol sym : run.word)
    {
        if (!are_disjoint(cur, aut.final)) { return true; }
        cur = aut.post(cur, sym);
        if (cur.empty()) { return false; }
    }

    return !are_disjoint(cur, aut.final);
}

/// serializes Nfa into a ParsedSection
Mata::Parser::ParsedSection Mata::Nfa::serialize(
        const Nfa&                aut,
        const SymbolToStringMap*  symbol_map,
        const StateToStringMap*   state_map)
{assert(false);}

bool Mata::Nfa::is_lang_empty(const Nfa& aut, Run* cex)
{ // {{{
    std::list<State> worklist(
            aut.initial.begin(), aut.initial.end());
    std::unordered_set<State> processed(
            aut.initial.begin(), aut.initial.end());

    // 'paths[s] == t' denotes that state 's' was accessed from state 't',
    // 'paths[s] == s' means that 's' is an initial state
    std::map<State, State> paths;
    for (State s : worklist)
    {	// initialize
        paths[s] = s;
    }

    while (!worklist.empty())
    {
        State state = worklist.front();
        worklist.pop_front();

        if (aut.final[state])
        {
            // TODO process the CEX
            if (nullptr != cex)
            {
                cex->path.clear();
                cex->path.push_back(state);
                while (paths[state] != state)
                {
                    state = paths[state];
                    cex->path.push_back(state);
                }

                std::reverse(cex->path.begin(), cex->path.end());
                cex->word = get_word_for_path(aut, *cex).first.word;
            }
            return false;
        }

        if (aut.has_no_transitions())
            continue;

        for (const auto& symb_stateset : aut[state])
        {
            for (const auto& tgt_state : symb_stateset.targets)
            {
                bool inserted;
                tie(std::ignore, inserted) = processed.insert(tgt_state);
                if (inserted)
                {
                    worklist.push_back(tgt_state);
                    // also set that tgt_state was accessed from state
                    paths[tgt_state] = state;
                }
                else
                {
                    // the invariant
                    assert(haskey(paths, tgt_state));
                }
            }
        }
    }

    return true;
} // is_lang_empty }}}

Nfa Mata::Nfa::minimize(const Nfa& aut) {
    //compute the minimal deterministic automaton, Brzozovski algorithm
    Nfa inverted = revert(aut);
    Nfa tmp = determinize(inverted);
    Nfa deter = revert(tmp);
    return determinize(deter);
}

void Nfa::print_to_DOT(std::ostream &outputStream) const {
    outputStream << "digraph finiteAutomaton {" << std::endl
                 << "node [shape=circle];" << std::endl;

    for (State finalState: final) {
        outputStream << finalState << " [shape=doublecircle];" << std::endl;
    }

    const size_t delta_size = delta.size();
    for (State s = 0; s != delta_size; ++s) {
        for (const Move &t: delta[s]) {
            outputStream << s << " -> {";
            for (State sTo: t.targets) {
                outputStream << sTo << " ";
            }
            outputStream << "} [label=" << t.symbol << "];" << std::endl;
        }
    }

    outputStream << "node [shape=none, label=\"\"];" << std::endl;
    for (State initialState: initial) {
        outputStream << "i" << initialState << " -> " << initialState << ";" << std::endl;
    }

    outputStream << "}" << std::endl;
}

TransSequence Nfa::get_trans_as_sequence() const
{
    TransSequence trans_sequence{};

    for (State state_from{ 0 }; state_from < delta.size(); ++state_from)
    {
        for (const auto& transition_from_state: delta[state_from])
        {
            for (State state_to: transition_from_state.targets)
            {
                trans_sequence.push_back(Trans{ state_from, transition_from_state.symbol, state_to });
            }
        }
    }

    return trans_sequence;
}

TransSequence Nfa::get_trans_from_as_sequence(State state_from) const
{
    TransSequence trans_sequence{};

    for (const auto& transition_from_state: delta[state_from])
    {
        for (State state_to: transition_from_state.targets)
        {
            trans_sequence.push_back(Trans{ state_from, transition_from_state.symbol, state_to });
        }
    }

    return trans_sequence;
}


size_t Nfa::get_num_of_trans() const
{
    size_t num_of_transitions{};

    for (const auto& state_transitions: delta)
    {
        ++num_of_transitions;
    }

    return num_of_transitions;
}

Nfa Nfa::get_one_letter_aut(Symbol abstract_symbol) const {
    Nfa digraph{states_number(), StateSet(initial), StateSet(final)};
    collect_directed_transitions(*this, abstract_symbol, digraph);
    return digraph;
}

void Nfa::get_one_letter_aut(Nfa& result) const {
    result = get_one_letter_aut();
}

bool Mata::Nfa::Nfa::has_no_transitions() const
{
    return delta.begin() == delta.end();
}

TransSequence Nfa::get_transitions_to(State state_to) const {
    TransSequence transitions_to_state{};
    const size_t num_of_states{states_number() };
    for (State state_from{ 0 }; state_from < num_of_states; ++state_from) {
        for (const auto& symbol_transitions: delta[state_from]) {
            const auto& symbol_states_to{ symbol_transitions.targets };
            const auto target_state{ symbol_states_to.find(state_to) };
            if (target_state != symbol_states_to.end()) {
                transitions_to_state.push_back({ state_from, symbol_transitions.symbol, state_to });
            }
        }
    }
    return transitions_to_state;
}

StateSet Nfa::post(const StateSet& states, const Symbol& symbol) const {
    StateSet res{};
    if (has_no_transitions()) {
        return res;
    }

    for (const auto state : states) {
        const auto& state_transitions{delta[state] };
        const auto state_symbol_transitions{ state_transitions.find(Move{symbol }) };
        if (state_symbol_transitions != state_transitions.end()) {
            res.insert(state_symbol_transitions->targets);
        }
    }
    return res;
}

Post::const_iterator Nfa::Nfa::get_epsilon_transitions(const State state, const Symbol epsilon) const {
    assert(is_state(state));
    return get_epsilon_transitions(get_moves_from(state), epsilon);
}

Post::const_iterator Nfa::Nfa::get_epsilon_transitions(const Post& state_transitions, const Symbol epsilon) {
    if (!state_transitions.empty()) {
        if (epsilon == EPSILON) {
            const auto& back = state_transitions.back();
            if (back.symbol == epsilon) {
                return std::prev(state_transitions.end());
            }
        } else {
            return state_transitions.find(Move(epsilon));
        }
    }

    return state_transitions.end();
}

Nfa Mata::Nfa::uni(const Nfa &lhs, const Nfa &rhs) {
    Nfa unionAutomaton = rhs;

    StateToStateMap thisStateToUnionState;
    const size_t delta_size = lhs.delta.size();
    for (State thisState = 0; thisState < delta_size; ++thisState) {
        thisStateToUnionState[thisState] = unionAutomaton.add_state();
    }

    for (State thisInitialState : lhs.initial) {
        unionAutomaton.initial.add(thisStateToUnionState[thisInitialState]);
    }

    for (State thisFinalState : lhs.final) {
        unionAutomaton.final.add(thisStateToUnionState[thisFinalState]);
    }

    for (State thisState = 0; thisState < delta_size; ++thisState) {
        State unionState = thisStateToUnionState[thisState];
        for (const Move &transitionFromThisState : lhs.delta[thisState]) {

            Move transitionFromUnionState(transitionFromThisState.symbol, StateSet{});

            for (State stateTo : transitionFromThisState.targets) {
                transitionFromUnionState.insert(thisStateToUnionState[stateTo]);
            }

            unionAutomaton.delta[unionState].insert(transitionFromUnionState);
        }
    }

    return unionAutomaton;
}

Simlib::Util::BinaryRelation Mata::Nfa::compute_relation(const Nfa& aut, const StringMap& params) {
    if (!haskey(params, "relation")) {
        throw std::runtime_error(std::to_string(__func__) +
                                 " requires setting the \"relation\" key in the \"params\" argument; "
                                 "received: " + std::to_string(params));
    }
    if (!haskey(params, "direction")) {
        throw std::runtime_error(std::to_string(__func__) +
                                 " requires setting the \"direction\" key in the \"params\" argument; "
                                 "received: " + std::to_string(params));
    }

    const std::string& relation = params.at("relation");
    const std::string& direction = params.at("direction");
    if ("simulation" == relation && direction == "forward") {
        return compute_fw_direct_simulation(aut);
    }
    else {
        throw std::runtime_error(std::to_string(__func__) +
                                 " received an unknown value of the \"relation\" key: " + relation);
    }
}

Nfa Mata::Nfa::reduce(const Nfa &aut, StateToStateMap *state_map, const StringMap& params) {
    Nfa result;

    if (!haskey(params, "algorithm")) {
        throw std::runtime_error(std::to_string(__func__) +
                                 " requires setting the \"algorithm\" key in the \"params\" argument; "
                                 "received: " + std::to_string(params));
    }

    result.clear();
    const std::string& algorithm = params.at("algorithm");
    if ("simulation" == algorithm) {
        if (state_map == nullptr) {
            std::unordered_map<State,State> tmp_state_map;
            return reduce_size_by_simulation(aut, tmp_state_map);
        } else {
            return reduce_size_by_simulation(aut, *state_map);
        }
    } else {
        throw std::runtime_error(std::to_string(__func__) +
                                 " received an unknown value of the \"algorithm\" key: " + algorithm);
    }
}

Nfa Mata::Nfa::determinize(
        const Nfa&  aut,
        std::unordered_map<StateSet, State> *subset_map)
{

    Nfa result;
    //assuming all sets targets are non-empty
    std::vector<std::pair<State, StateSet>> worklist;
    bool deallocate_subset_map = false;
    if (subset_map == nullptr) {
        subset_map = new std::unordered_map<StateSet,State>();
        deallocate_subset_map = true;
    }

    result.clear();

    const StateSet S0 =  StateSet(aut.initial);
    const State S0id = result.add_state();
    result.initial.add(S0id);

    if (!are_disjoint(S0, aut.final)) {
        result.final.add(S0id);
    }
    worklist.emplace_back(std::make_pair(S0id, S0));

    (*subset_map)[Mata::Util::OrdVector<State>(S0)] = S0id;

    if (aut.has_no_transitions())
        return result;

    using Iterator = Mata::Util::OrdVector<Move>::const_iterator;
    Mata::Util::SynchronizedExistentialIterator<Iterator> synchronized_iterator;

    while (!worklist.empty()) {
        const auto Spair = worklist.back();
        worklist.pop_back();
        const StateSet S = Spair.second;
        const State Sid = Spair.first;
        if (S.empty()) {
            break;//this should not happen assuming all sets targets are non empty
        }

        // add moves of S to the sync ex iterator
        // TODO: shouldn't we also reset first?
        for (State q: S) {
            Mata::Util::push_back(synchronized_iterator, aut.delta[q]);
        }

        while (synchronized_iterator.advance()) {

            // extract post from the sychronized_iterator iterator
            std::vector<Iterator> moves = synchronized_iterator.get_current();
            Symbol currentSymbol = (*moves.begin())->symbol;
            StateSet T;
            for (auto m: moves){
                T = T.Union(m->targets);
            }

            const auto existingTitr = subset_map->find(T);
            State Tid;
            if (existingTitr != subset_map->end()) {
                Tid = existingTitr->second;
            } else {
                Tid = result.add_state();
                (*subset_map)[Mata::Util::OrdVector<State>(T)] = Tid;
                if (!are_disjoint(T, aut.final)) {
                    result.final.add(Tid);
                }
                worklist.emplace_back(std::make_pair(Tid, T));
            }
            result.delta[Sid].insert(Move(currentSymbol, Tid));
        }
    }

    if (deallocate_subset_map) { delete subset_map; }

    return result;
}

Nfa Mata::Nfa::construct(
        const Mata::Parser::ParsedSection&   parsec,
        Alphabet*                            alphabet,
        StringToStateMap*                    state_map)
{ // {{{
    Nfa aut;
    assert(nullptr != alphabet);

    if (parsec.type != Mata::Nfa::TYPE_NFA) {
        throw std::runtime_error(std::string(__FUNCTION__) + ": expecting type \"" +
                                 Mata::Nfa::TYPE_NFA + "\"");
    }

    bool remove_state_map = false;
    if (nullptr == state_map) {
        state_map = new StringToStateMap();
        remove_state_map = true;
    }

    // a lambda for translating state names to identifiers
    auto get_state_name = [&state_map, &aut](const std::string& str) {
        if (!state_map->count(str)) {
            State state = aut.add_state();
            state_map->insert({str, state});
            return state;
        } else {
            return (*state_map)[str];
        }
    };

    // a lambda for cleanup
    auto clean_up = [&]() {
        if (remove_state_map) { delete state_map; }
    };


    auto it = parsec.dict.find("Initial");
    if (parsec.dict.end() != it)
    {
        for (const auto& str : it->second)
        {
            State state = get_state_name(str);
            aut.initial.add(state);
        }
    }


    it = parsec.dict.find("Final");
    if (parsec.dict.end() != it)
    {
        for (const auto& str : it->second)
        {
            State state = get_state_name(str);
            aut.final.add(state);
        }
    }

    for (const auto& body_line : parsec.body)
    {
        if (body_line.size() != 3)
        {
            // clean up
            clean_up();

            if (body_line.size() == 2)
            {
                throw std::runtime_error("Epsilon transitions not supported: " +
                                         std::to_string(body_line));
            }
            else
            {
                throw std::runtime_error("Invalid transition: " +
                                         std::to_string(body_line));
            }
        }

        State src_state = get_state_name(body_line[0]);
        Symbol symbol = alphabet->translate_symb(body_line[1]);
        State tgt_state = get_state_name(body_line[2]);

        aut.add_trans(src_state, symbol, tgt_state);
    }

    // do the dishes and take out garbage
    clean_up();

    return aut;
} // construct }}}

Nfa Mata::Nfa::construct(
        const Mata::IntermediateAut&         inter_aut,
        Alphabet*                            alphabet,
        StringToStateMap*                    state_map)
{ // {{{
    Nfa aut;
    assert(nullptr != alphabet);

    if (!inter_aut.is_nfa()) {
        throw std::runtime_error(std::string(__FUNCTION__) + ": expecting type \"" +
                                 Mata::Nfa::TYPE_NFA + "\"");
    }

    bool remove_state_map = false;
    if (nullptr == state_map) {
        state_map = new StringToStateMap();
        remove_state_map = true;
    }

    // a lambda for translating state names to identifiers
    auto get_state_name = [&state_map, &aut](const std::string& str) {
        if (!state_map->count(str)) {
            State state = aut.add_state();
            state_map->insert({str, state});
            return state;
        } else {
            return (*state_map)[str];
        }
    };

    // a lambda for cleanup
    auto clean_up = [&]() {
        if (remove_state_map) { delete state_map; }
    };

    for (const auto& str : inter_aut.initial_formula.collect_node_names())
    {
        State state = get_state_name(str);
        aut.initial.add(state);
    }

    for (const auto& str : inter_aut.final_formula.collect_node_names())
    {
        State state = get_state_name(str);
        aut.final.add(state);
    }

    for (const auto& trans : inter_aut.transitions)
    {
        if (trans.second.children.size() != 2)
        {
            // clean up
            clean_up();

            if (trans.second.children.size() == 1)
            {
                throw std::runtime_error("Epsilon transitions not supported");
            }
            else
            {
                throw std::runtime_error("Invalid transition");
            }
        }

        State src_state = get_state_name(trans.first.name);
        Symbol symbol = alphabet->translate_symb(trans.second.children[0].node.name);
        State tgt_state = get_state_name(trans.second.children[1].node.name);

        aut.add_trans(src_state, symbol, tgt_state);
    }

    // do the dishes and take out garbage
    clean_up();

    return aut;
} // construct }}}

Nfa::const_iterator Nfa::const_iterator::for_begin(const Nfa* nfa)
{ // {{{
    assert(nullptr != nfa);

    const_iterator result;

    if (nfa->delta.begin() == nfa->delta.end()) {
        result.is_end = true;
        return result;
    }

    result.nfa = nfa;
    result.trIt = 0;
    assert(!nfa->get_moves_from(0).empty());
    result.tlIt = nfa->get_moves_from(0).begin();
    assert(!nfa->get_moves_from(0).begin()->empty());
    result.ssIt = result.tlIt->targets.begin();

    result.refresh_trans();

    return result;
} // for_begin }}}

Nfa::const_iterator Nfa::const_iterator::for_end(const Nfa* /* nfa*/)
{ // {{{
    const_iterator result;
    result.is_end = true;
    return result;
} // for_end }}}

Nfa::const_iterator& Nfa::const_iterator::operator++()
{ // {{{
    assert(nullptr != nfa);

    ++(this->ssIt);
    const StateSet& state_set = this->tlIt->targets;
    assert(!state_set.empty());
    if (this->ssIt != state_set.end())
    {
        this->refresh_trans();
        return *this;
    }

    // out of state set
    ++(this->tlIt);
    const Post& tlist = this->nfa->get_moves_from(this->trIt);
    assert(!tlist.empty());
    if (this->tlIt != tlist.end())
    {
        this->ssIt = this->tlIt->targets.begin();

        this->refresh_trans();
        return *this;
    }

    // out of transition list
    ++this->trIt;
    assert(this->nfa->delta.begin() != this->nfa->delta.end());

    while (this->trIt < this->nfa->delta.size() &&
           this->nfa->get_moves_from(this->trIt).empty())
    {
        ++this->trIt;
    }

    if (this->trIt < this->nfa->delta.size())
    {
        this->tlIt = this->nfa->get_moves_from(this->trIt).begin();
        assert(!this->nfa->get_moves_from(this->trIt).empty());
        const StateSet& new_state_set = this->tlIt->targets;
        assert(!new_state_set.empty());
        this->ssIt = new_state_set.begin();

        this->refresh_trans();
        return *this;
    }

    // out of transitions
    this->is_end = true;

    return *this;
} // operator++ }}}

std::ostream& std::operator<<(std::ostream& os, const Mata::Nfa::Nfa& nfa) {
    os << "{ NFA: " << std::to_string(serialize(nfa));
    if (nfa.alphabet != nullptr) {
        os << "|alphabet: " << *(nfa.alphabet);
    }
    // TODO: If the default implementation for state_dict is implemented, consider printing the state dictionary with
    //  std::to_string(<state_dict_object>);

    os << " }";
}

std::ostream &std::operator<<(std::ostream &os, const Alphabet& alphabet) {
    return os << std::to_string(alphabet);
}

Mata::Util::OrdVector<Symbol> Nfa::get_used_symbols() const {
     Util::OrdVector<Symbol>  symbols{};
     for (const auto& transition: delta) {
        symbols.insert(transition.symb);
     }
     return symbols;
 }

 void Nfa::unify_initial() {
    if (initial.empty() || initial.size() == 1) { return; }
    const State new_initial_state{add_state() };
    for (const auto& orig_initial_state: initial) {
        for (const auto& transitions: get_moves_from(orig_initial_state)) {
            for (const State state_to: transitions.targets) {
                add_trans(new_initial_state, transitions.symbol, state_to);
            }
        }
        if (final[orig_initial_state]) { final.add(new_initial_state); }
    }
    initial.clear();
    initial.add(new_initial_state);
}

void Nfa::unify_final() {
    if (final.empty() || final.size() == 1) { return; }
    const State new_final_state{add_state() };
    for (const auto& orig_final_state: final) {
        for (const auto& transitions: get_transitions_to(orig_final_state)) {
            add_trans(transitions.src, transitions.symb, new_final_state);
        }
        if (initial[orig_final_state]) { initial.add(new_final_state); }
    }
    final.clear();
    final.add(new_final_state);
}<|MERGE_RESOLUTION|>--- conflicted
+++ resolved
@@ -42,16 +42,10 @@
         return (finalState != states.end());
     }
 
-<<<<<<< HEAD
     //checks whether the set has someone with the isFinal flag on
     template<class T>
     bool contains_final(const T &states, const std::vector<bool> &isFinal) {
         return any_of(states.begin(), states.end(), [&isFinal](State s) { return isFinal[s]; });
-=======
-    void union_to_left(StateSet &receivingSet, const StateSet &addedSet) {
-        receivingSet.insert(addedSet);
->>>>>>> 1c7156f1
-    }
 
     Simlib::Util::BinaryRelation compute_fw_direct_simulation(const Nfa& aut) {
         Simlib::ExplicitLTS LTSforSimulation;
@@ -112,10 +106,6 @@
 
             if (quot_proj[q] == q) { // we process only transitions starting from the representative state, this is enough for simulation
                 for (const auto &q_trans : aut.get_moves_from(q)) {
-<<<<<<< HEAD
-                    // representatives_of_states_to = representatives of q_trans.targets
-=======
->>>>>>> 1c7156f1
                     const StateSet representatives_of_states_to = [&]{
                         StateSet state_set;
                         for (auto s : q_trans.targets) {
@@ -268,24 +258,14 @@
         {
             if (original_to_new_states_map.find(old_initial_state) != original_to_new_states_map.end())
             {
-<<<<<<< HEAD
-                // we can use push_back here, because initial_states is ordered + new states follow the ordering of the old states
-                trimmed_aut.initial_states.insert(original_to_new_states_map.at(old_initial_state));
-=======
                 trimmed_aut.initial.add(original_to_new_states_map.at(old_initial_state));
->>>>>>> 1c7156f1
             }
         }
         for (const State old_final_state: nfa.final)
         {
             if (original_to_new_states_map.find(old_final_state) != original_to_new_states_map.end())
             {
-<<<<<<< HEAD
-                // we can use push_back here, because final_states is ordered + new states follow the ordering of the old states
-                trimmed_aut.final_states.insert(original_to_new_states_map.at(old_final_state));
-=======
                 trimmed_aut.final.add(original_to_new_states_map.at(old_final_state));
->>>>>>> 1c7156f1
             }
         }
 
