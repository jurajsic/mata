--- conflicted
+++ resolved
@@ -1,6 +1,7 @@
 /* nfa-incl.cc -- NFA language inclusion
  *
  * Copyright (c) 2018 Ondrej Lengal <ondra.lengal@gmail.com>
+ * Mata people (c) 2022 claim a competing copyright. The copyrights fight in the mud.
  *
  * This file is a part of libmata.
  *
@@ -38,24 +39,31 @@
     Nfa nfa_isect = intersection(smaller, bigger_cmpl, false, nullptr);
 
     return is_lang_empty(nfa_isect, cex);
-} // is_incl_naive }}}
+} // is_included_naive }}}
 
 
 /// language inclusion check using Antichains
+// TODO, what about to construct the separator from this?
 bool Mata::Nfa::Algorithms::is_included_antichains(
     const Nfa&             smaller,
     const Nfa&             bigger,
-    const Alphabet* const  alphabet,
+    const Alphabet* const  alphabet, //TODO: this parameter is not used
     Run*                   cex,
-    const StringMap&      params)
+    const StringMap&      params) //TODO: why is this parameter there?
 { // {{{
+    //TODO: what does this do?
     (void)params;
     (void)alphabet;
 
     using ProdStateType = std::pair<State, StateSet>;
-    using WorklistType = std::list<ProdStateType>;
-    using ProcessedType = std::list<ProdStateType>;
-
+    using WorklistType = std::deque<ProdStateType>;
+    using ProcessedType = std::deque<ProdStateType>;
+
+    //TODO: This is used in a container (a deque) of pairs, where every new pair means iterating through the entire list,
+    // and testing subsumption with everybody.
+    // Rewrite this as a deque (vector?) indexed by the first component (state) of vectors of the second components.
+    // We will go to the vector of the first component and test subsumption of the second components there.
+    // It may need some more fiddling if we still want to implement pure dfs/bfs however.
     auto subsumes = [](const ProdStateType& lhs, const ProdStateType& rhs) {
         if (lhs.first != rhs.first) {
             return false;
@@ -67,6 +75,8 @@
             return false;
         }
 
+        //TODO: Can this be done faster using more heuristics? E.g., compare the last elements first ...
+        //TODO: Try BDDs! What about some abstractions?
         return std::includes(rhs_bigger.begin(), rhs_bigger.end(),
             lhs_bigger.begin(), lhs_bigger.end());
     };
@@ -83,12 +93,12 @@
     // 'paths[s] == s' means that 's' is an initial state
     std::map<ProdStateType, std::pair<ProdStateType, Symbol>> paths;
 
-    // check initial states first
+    // check initial states first // TODO: this would be done in the main loop as the first thing anyway?
     for (const auto& state : smaller.initial) {
         if (smaller.final[state] &&
             are_disjoint(bigger.initial, bigger.final))
         {
-            if (nullptr != cex) { cex->word.clear(); }
+            if (cex != nullptr) { cex->word.clear(); }
             return false;
         }
 
@@ -96,8 +106,13 @@
         worklist.push_back(st);
         processed.push_back(st);
 
-        paths.insert({ st, {st, 0}});
-    }
+        if (cex != nullptr)
+            paths.insert({ st, {st, 0}});
+    }
+
+    //For synchronised iteration over the set of states
+    using Iterator = Mata::Util::OrdVector<Move>::const_iterator;
+    Mata::Util::SynchronizedExistentialIterator<Iterator> sync_iterator;
 
     while (!worklist.empty()) {
         // get a next product state
@@ -113,8 +128,12 @@
         const State& smaller_state = prod_state.first;
         const StateSet& bigger_set = prod_state.second;
 
+        sync_iterator.reset();
+        for (State q: bigger_set) {
+            Mata::Util::push_back(sync_iterator, bigger.transition_relation[q]);
+        }
+
         // process transitions leaving smaller_state
-<<<<<<< HEAD
         for (const auto& smaller_move : smaller[smaller_state]) {//TODO: this should become smaller.transition_relation[smaller_state] after refactoring
             const Symbol& smaller_symbol = smaller_move.symbol;
 
@@ -136,21 +155,15 @@
             }
 
             for (const State& smaller_succ : smaller_move.states_to) {
-=======
-        for (const auto& post_symb : smaller[smaller_state]) {
-            const Symbol& symb = post_symb.symbol;
->>>>>>> 1c7156f1
-
-            for (const State& smaller_succ : post_symb.states_to) {
-                const StateSet bigger_succ = bigger.post(bigger_set, symb);
+
                 const ProdStateType succ = {smaller_succ, bigger_succ};
 
                 if (smaller.final[smaller_succ] &&
                     are_disjoint(bigger_succ, bigger.final))
                 {
-                    if (nullptr != cex) {
+                    if (cex  != nullptr) {
                         cex->word.clear();
-                        cex->word.push_back(symb);
+                        cex->word.push_back(smaller_symbol);
                         ProdStateType trav = prod_state;
                         while (paths[trav].first != trav)
                         { // go back until initial state
@@ -175,14 +188,13 @@
 
                 if (is_subsumed) { continue; }
 
-                // prune data structures and insert succ inside
-                for (std::list<ProdStateType>* ds : {&processed, &worklist}) {
-                    auto it = ds->begin();
-                    while (it != ds->end()) {
-                        if (subsumes(succ, *it)) {
-                            auto to_remove = it;
-                            ++it;
-                            ds->erase(to_remove);
+                for (std::deque<ProdStateType>* ds : {&processed, &worklist}) {
+                    for (size_t it = 0; it < ds->size(); ++it) {
+                        if (subsumes(succ, ds->at(it))) {
+                            //Removal though replacement by the last element and removal pob_back.
+                            //Because calling erase would invalidate iterator it (in deque).
+                            ds->at(it) = ds->back(); //does it coppy stuff?
+                            ds->pop_back();
                         } else {
                             ++it;
                         }
@@ -193,7 +205,7 @@
                 }
 
                 // also set that succ was accessed from state
-                paths[succ] = {prod_state, symb};
+                paths[succ] = {prod_state, smaller_symbol};
             }
         }
     }
@@ -206,6 +218,7 @@
 
     bool compute_equivalence(const Nfa &lhs, const Nfa &rhs, const Alphabet *const alphabet, const StringMap &params,
                              const AlgoType &algo) {
+        //alphabet should not be needed as input parameter
         if (algo(lhs, rhs, alphabet, nullptr, params)) {
             if (algo(rhs, lhs, alphabet, nullptr, params)) {
                 return true;
@@ -251,6 +264,7 @@
 
 bool Mata::Nfa::are_equivalent(const Nfa& lhs, const Nfa& rhs, const Alphabet *alphabet, const StringMap& params)
 {
+    //TODO: add comment on what this is doing, what is __func__ ...
     AlgoType algo{ set_algorithm(std::to_string(__func__), params) };
 
     if (params.at("algo") == "naive") {
