--- conflicted
+++ resolved
@@ -113,7 +113,6 @@
         const State& smaller_state = prod_state.first;
         const StateSet& bigger_set = prod_state.second;
 
-<<<<<<< HEAD
         sync_iterator.reset();
         for (State q: bigger_set) {
             Mata::Util::push_back(sync_iterator, bigger.delta[q]);
@@ -141,14 +140,7 @@
             }
 
             for (const State& smaller_succ : smaller_move.targets) {
-=======
-        // process transitions leaving smaller_state
-        for (const auto& post_symb : smaller[smaller_state]) {
-            const Symbol& symb = post_symb.symbol;
->>>>>>> 1c7156f1
-
-            for (const State& smaller_succ : post_symb.states_to) {
-                const StateSet bigger_succ = bigger.post(bigger_set, symb);
+            
                 const ProdStateType succ = {smaller_succ, bigger_succ};
 
                 if (smaller.final[smaller_succ] &&
