--- conflicted
+++ resolved
@@ -92,23 +92,14 @@
 
         SECTION("Additional initial state with longer words")
         {
-<<<<<<< HEAD
-            aut.initial_states.insert(8);
-=======
             aut.initial.add(8);
->>>>>>> 1c7156f1
             REQUIRE(get_shortest_words(aut) == expected);
         }
 
         SECTION("Change initial state")
         {
-<<<<<<< HEAD
-            aut.initial_states.clear();
-            aut.initial_states.insert(8);
-=======
             aut.initial.clear();
             aut.initial.add(8);
->>>>>>> 1c7156f1
 
             word.clear();
             word.push_back('b');
@@ -195,13 +186,8 @@
 TEST_CASE("Mata::Nfa::get_shortest_words() for profiling", "[.profiling][shortest_words]") {
     Nfa aut('q' + 1);
     FILL_WITH_AUT_B(aut);
-<<<<<<< HEAD
-    aut.initial_states.clear();
-    aut.initial_states.insert(8);
-=======
     aut.initial.clear();
     aut.initial.add(8);
->>>>>>> 1c7156f1
     Word word{};
     word.push_back('b');
     word.push_back('b');
