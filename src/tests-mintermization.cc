/* tests-mintermization.cc -- tests of Mintermization
 *
 * Copyright (c) 2022 Martin Hruska
 *
 * This file is a part of libmata.
 *
 * This program is free software; you can redistribute it and/or modify
 * it under the terms of the GNU General Public License as published by
 * the Free Software Foundation; either version 3 of the License, or
 * (at your option) any later version.
 *
 * This program is distributed in the hope that it will be useful,
 * but WITHOUT ANY WARRANTY; without even the implied warranty of
 * MERCHANTABILITY or FITNESS FOR A PARTICULAR PURPOSE.  See the
 * GNU General Public License for more details.
 */

#include "../3rdparty/catch.hpp"

#include <mata/inter-aut.hh>
#include <mata/mintermization.hh>
#include <mata/parser.hh>

using namespace Mata::Parser;

TEST_CASE("Mata::Mintermization::trans_to_bdd_nfa")
{
    Parsed parsed;
    Mata::Mintermization mintermization{};

    SECTION("Empty trans")
    {
        std::string file =
                "@NFA-explicit\n"
                "%States-enum q r s t \"(r,s)\"\n"
                "%Alphabet-auto\n"
                "%Initial q & r\n"
                "%Final q | r\n"
                "q a r\n";

        parsed = parse_mf(file);
        std::vector<Mata::IntermediateAut> auts = Mata::IntermediateAut::parse_from_mf(parsed);
        const auto& aut= auts[0];
        REQUIRE(aut.transitions[0].first.is_operand());
        REQUIRE(aut.transitions[0].second.children[0].node.is_operand());
        const BDD bdd = mintermization.graph_to_bdd_nfa(aut.transitions[0].second.children[0]);
        REQUIRE(bdd.nodeCount() == 2);
    }

    SECTION("Small bitvector transition")
    {
        std::string file =
                "@NFA-bits\n"
                "%States-enum q r s t \"(r,s)\"\n"
                "%Alphabet-auto\n"
                "%Initial q & r\n"
                "%Final q | r\n"
                "q (a1 | !a2)  r\n";

        parsed = parse_mf(file);
        std::vector<Mata::IntermediateAut> auts = Mata::IntermediateAut::parse_from_mf(parsed);
        const auto& aut= auts[0];
        REQUIRE(aut.transitions[0].second.children[0].node.is_operator());
        REQUIRE(aut.transitions[0].second.children[1].node.is_operand());
        const BDD bdd = mintermization.graph_to_bdd_nfa(aut.transitions[0].second.children[0]);
        REQUIRE(bdd.nodeCount() == 3);
    }

    SECTION("Complex bitvector transition")
    {
        std::string file =
                "@NFA-bits\n"
                "%States-enum q r s t \"(r,s)\"\n"
                "%Alphabet-auto\n"
                "%Initial q & r\n"
                "%Final q | r\n"
                "q ((a1 | !a2) | (!a1 & a3 | (a4 & !a2)))  r\n";

        parsed = parse_mf(file);
        std::vector<Mata::IntermediateAut> auts = Mata::IntermediateAut::parse_from_mf(parsed);
        const auto& aut= auts[0];
        REQUIRE(aut.transitions[0].second.children[0].node.is_operator());
        REQUIRE(aut.transitions[0].second.children[1].node.is_operand());
        const BDD bdd = mintermization.graph_to_bdd_nfa(aut.transitions[0].second.children[0]);
        REQUIRE(bdd.nodeCount() == 4);
        int inputs[] = {0,0,0,0};
        REQUIRE(bdd.Eval(inputs).IsOne());
        int inputs_false[] = {0,1,0,0};
        REQUIRE(bdd.Eval(inputs_false).IsZero());
    }
} // trans to bdd section

TEST_CASE("Mata::Mintermization::compute_minterms")
{
    Parsed parsed;
    Mata::Mintermization mintermization{};

    SECTION("Minterm from trans no elimination")
    {
        std::string file =
                "@NFA-bits\n"
                "%States-enum q r s t \"(r,s)\"\n"
                "%Alphabet-auto\n"
                "%Initial q & r\n"
                "%Final q | r\n"
                "q (a1 | !a2) r\n"
                "q (a3 & a4) r\n";

        parsed = parse_mf(file);
        std::vector<Mata::IntermediateAut> auts = Mata::IntermediateAut::parse_from_mf(parsed);
        const auto& aut= auts[0];
        REQUIRE(aut.transitions[0].second.children[0].node.is_operator());
        REQUIRE(aut.transitions[0].second.children[1].node.is_operand());
        std::vector<BDD> bdds;
        bdds.push_back(mintermization.graph_to_bdd_nfa(aut.transitions[0].second.children[0]));
        bdds.push_back(mintermization.graph_to_bdd_nfa(aut.transitions[1].second.children[0]));
        std::vector<BDD> res = mintermization.compute_minterms(bdds);
        REQUIRE(res.size() == 4);
    }

    SECTION("Minterm from trans with minterm tree elimination")
    {
        std::string file =
                "@NFA-bits\n"
                "%States-enum q r s t \"(r,s)\"\n"
                "%Alphabet-auto\n"
                "%Initial q & r\n"
                "%Final q | r\n"
                "q (a1 | a2) r\n"
                "q (a1 & a4) r\n";

        parsed = parse_mf(file);
        std::vector<Mata::IntermediateAut> auts = Mata::IntermediateAut::parse_from_mf(parsed);
        const auto& aut= auts[0];
        REQUIRE(aut.transitions[0].second.children[0].node.is_operator());
        REQUIRE(aut.transitions[0].second.children[1].node.is_operand());
        std::vector<BDD> bdds;
        bdds.push_back(mintermization.graph_to_bdd_nfa(aut.transitions[0].second.children[0]));
        bdds.push_back(mintermization.graph_to_bdd_nfa(aut.transitions[1].second.children[0]));
        std::vector<BDD> res = mintermization.compute_minterms(bdds);
        REQUIRE(res.size() == 3);
    }
} // compute_minterms

TEST_CASE("Mata::Mintermization::mintermization")
{
    Parsed parsed;
    Mata::Mintermization mintermization{};

    SECTION("Mintermization small")
    {
        std::string file =
                "@NFA-bits\n"
                "%States-enum q r s t \"(r,s)\"\n"
                "%Alphabet-auto\n"
                "%Initial q & r\n"
                "%Final q | r\n"
                "q (a1 | !a2) r\n"
                "s (a3 & a4) t\n";

        parsed = parse_mf(file);
        std::vector<Mata::IntermediateAut> auts = Mata::IntermediateAut::parse_from_mf(parsed);
        const auto& aut= auts[0];
        REQUIRE(aut.transitions[0].second.children[0].node.is_operator());
        REQUIRE(aut.transitions[0].second.children[1].node.is_operand());

        const auto res = mintermization.mintermize(aut);
        REQUIRE(res.transitions.size() == 4);
        REQUIRE(res.transitions[0].first.name == "q");
        REQUIRE(res.transitions[1].first.name == "q");
        REQUIRE(res.transitions[2].first.name == "s");
        REQUIRE(res.transitions[3].first.name == "s");
        REQUIRE(res.transitions[0].second.children[1].node.name == "r");
        REQUIRE(res.transitions[1].second.children[1].node.name == "r");
        REQUIRE(res.transitions[2].second.children[1].node.name == "t");
        REQUIRE(res.transitions[3].second.children[1].node.name == "t");
    }

    SECTION("Mintermization AFA small")
    {
        Parsed parsed;
        Mata::Mintermization mintermization{};
        std::string file =
            "@AFA-bits\n"
            "%Initial (q0) & ((q1 & q1' & q3 & q3'))\n"
            "%Final true & (!q3' | (!q1))\n"
            "q1 (!a0 & !a1 & (q2))\n"
            "q1 (a1 & !a2 & (q3))\n"
            "q1' q1'\n"
            "q3' q3'\n";

        parsed = parse_mf(file);
        std::vector<Mata::IntermediateAut> auts = Mata::IntermediateAut::parse_from_mf(parsed);
        const auto &aut = auts[0];
        REQUIRE(aut.transitions[0].second.children[0].node.is_operator());
        REQUIRE(aut.transitions[0].second.children[1].node.is_operator());

        const auto res = mintermization.mintermize(aut);
        REQUIRE(res.transitions.size() == 8);
        REQUIRE(res.transitions[0].first.name == "1");
        REQUIRE(res.transitions[1].first.name == "1");
        REQUIRE(res.transitions[2].first.name == "1'");
        REQUIRE(res.transitions[3].first.name == "1'");
        REQUIRE(res.transitions[4].first.name == "1'");
        REQUIRE(res.transitions[5].first.name == "3'");
        REQUIRE(res.transitions[6].first.name == "3'");
        REQUIRE(res.transitions[7].first.name == "3'");
        REQUIRE(res.transitions[0].second.children[1].node.name == "2");
        REQUIRE(res.transitions[1].second.children[1].node.name == "3");
        REQUIRE(res.transitions[2].second.children[1].node.name == "1'");
        REQUIRE(res.transitions[3].second.children[1].node.name == "1'");
        REQUIRE(res.transitions[4].second.children[1].node.name == "1'");
        REQUIRE(res.transitions[5].second.children[1].node.name == "3'");
        REQUIRE(res.transitions[6].second.children[1].node.name == "3'");
        REQUIRE(res.transitions[7].second.children[1].node.name == "3'");
    }

    SECTION("Mintermization AFA normal")
    {
        Parsed parsed;
        Mata::Mintermization mintermization{};

        std::string file =
                "@AFA-bits\n"
                "%Initial (q0) & ((q1 & q1' & q3 & q3'))\n"
                "%Final true & (!q3' | (!q1))\n"
                "q1 (!a0 & !a1 & !a2 & !a3 & (q2))\n"
                "q0 (a4 & !a5 & !a6 & !a7 & (q0)) | (!a4 & a5 & !a6 & !a7 & (q1)) | (a4 & a5 & !a6 & !a7 & (q2))\n"
                "q1' q1'\n"
                "q3' q3'\n";

        parsed = parse_mf(file);
        std::vector<Mata::IntermediateAut> auts = Mata::IntermediateAut::parse_from_mf(parsed);
        const auto &aut = auts[0];
        REQUIRE(aut.transitions[0].second.children[0].node.is_operator());
        REQUIRE(aut.transitions[0].second.children[1].node.is_operator());

        const auto res = mintermization.mintermize(aut);
        REQUIRE(res.transitions.size() == 26);
        REQUIRE(res.transitions[0].first.name == "1");
        REQUIRE(res.transitions[1].first.name == "1");
        REQUIRE(res.transitions[2].first.name == "1");
        REQUIRE(res.transitions[3].first.name == "1");
        REQUIRE(res.transitions[4].first.name == "0");
        REQUIRE(res.transitions[5].first.name == "0");
        REQUIRE(res.transitions[6].first.name == "0");
        REQUIRE(res.transitions[7].first.name == "0");
        REQUIRE(res.transitions[8].first.name == "0");
        REQUIRE(res.transitions[9].first.name == "0");
        REQUIRE(res.transitions[0].second.children[0].node.name == "0");
        REQUIRE(res.transitions[0].second.children[1].node.name == "2");
        REQUIRE(res.transitions[1].second.children[0].node.name == "1");
        REQUIRE(res.transitions[1].second.children[1].node.name == "2");
        REQUIRE(res.transitions[2].second.children[0].node.name == "2");
        REQUIRE(res.transitions[2].second.children[1].node.name == "2");
        REQUIRE(res.transitions[3].second.children[0].node.name == "3");
        REQUIRE(res.transitions[3].second.children[1].node.name == "2");
    }

    SECTION("Mintermization AFA complex")
    {
        Parsed parsed;
        Mata::Mintermization mintermization{};

        std::string file =
                "@AFA-bits\n"
                "%Initial (q0) & ((q1 & q1' & q3 & q3'))\n"
                "%Final true & (!q3' | (!q1))\n"
                "q1 (!a0 & !a1 & !a2 & !a3 & (q2))\n"
                "q0 (a4 & !a5 & !a6 & !a7 & (q0)) | (!a4 & a5 & !a6 & !a7 & (q0)) | (a4 & a5 & !a6 & !a7 & (q0)) | (!a4 & !a5 & a6 & !a7 & (q0)) | (a4 & !a5 & a6 & !a7 & (q0)) | (!a4 & a5 & a6 & !a7 & (q0)) | (a4 & a5 & a6 & !a7 & (q0)) | (!a4 & !a5 & !a6 & a7 & (q0)) | (a4 & !a5 & !a6 & a7 & (q0)) | (!a4 & a5 & !a6 & a7 & (q0)) | (a4 & a5 & !a6 & a7 & (q0)) | (!a4 & !a5 & a6 & a7 & (q0)) | (!a4 & !a5 & !a6 & !a7 & (q0)) | (a4 & !a5 & a6 & a7 & (q0))\n"
                "q3 (a8 & !a9 & !a10 & !a11 & (q3)) | (!a8 & a9 & !a10 & !a11 & (q3)) | (a8 & a9 & !a10 & !a11 & (q3)) | (!a8 & !a9 & a10 & !a11 & (q3)) | (a8 & !a9 & a10 & !a11 & (q3)) | (!a8 & a9 & a10 & !a11 & (q3)) | (a8 & a9 & a10 & !a11 & (q3)) | (!a8 & !a9 & !a10 & a11 & (q3)) | (a8 & !a9 & !a10 & a11 & (q3)) | (!a8 & a9 & !a10 & a11 & (q3)) | (a8 & a9 & !a10 & a11 & (q3)) | (!a8 & !a9 & a10 & a11 & (q3)) | (!a8 & !a9 & !a10 & !a11 & (q3)) | (a8 & !a9 & a10 & a11 & (q3))\n"
                "q1' q1'\n"
                "q3' q3'\n";

        parsed = parse_mf(file);
        std::vector<Mata::IntermediateAut> auts = Mata::IntermediateAut::parse_from_mf(parsed);
        const auto &aut = auts[0];
        REQUIRE(aut.transitions[0].second.children[0].node.is_operator());
        REQUIRE(aut.transitions[0].second.children[1].node.is_operator());

        const auto res = mintermization.mintermize(aut);
        REQUIRE(res.transitions.size() == 1965);
    }

    SECTION("Mintermization AFA state conjunction")
    {
        Parsed parsed;
        Mata::Mintermization mintermization{};

        std::string file =
                "@AFA-bits\n"
                "%Initial (q0) & ((q1 & q1' & q3 & q3'))\n"
                "%Final true & (!q3' | (!q1))\n"
                "q1 (!a0 & !a1 & !a2 & !a3 & (q2 & q3 & q0))\n"
                "q0 (a4 & !a5 & !a6 & !a7 & (q0 & q1 & q1')) | (!a4 & a5 & !a6 & !a7 & (q1)) | (a4 & a5 & !a6 & !a7 & q2 & q1')\n"
                "q1' q1'\n"
                "q3' q3'\n";

        parsed = parse_mf(file);
        std::vector<Mata::IntermediateAut> auts = Mata::IntermediateAut::parse_from_mf(parsed);
        const auto &aut = auts[0];
        REQUIRE(aut.transitions[0].second.children[0].node.is_operator());
        REQUIRE(aut.transitions[0].second.children[1].node.is_operator());

        const auto res = mintermization.mintermize(aut);
        REQUIRE(res.transitions.size() == 26);
        REQUIRE(res.transitions[0].first.name == "1");
        REQUIRE(res.transitions[1].first.name == "1");
        REQUIRE(res.transitions[2].first.name == "1");
        REQUIRE(res.transitions[3].first.name == "1");
        REQUIRE(res.transitions[4].first.name == "0");
        REQUIRE(res.transitions[5].first.name == "0");
        REQUIRE(res.transitions[6].first.name == "0");
        REQUIRE(res.transitions[7].first.name == "0");
        REQUIRE(res.transitions[8].first.name == "0");
        REQUIRE(res.transitions[9].first.name == "0");
        REQUIRE(res.transitions[0].second.children[0].node.name == "0");
        REQUIRE(res.transitions[0].second.children[1].node.name == "&");
        REQUIRE(res.transitions[1].second.children[0].node.name == "1");
        REQUIRE(res.transitions[1].second.children[1].node.name == "&");
        REQUIRE(res.transitions[2].second.children[0].node.name == "2");
        REQUIRE(res.transitions[2].second.children[1].node.name == "&");
        REQUIRE(res.transitions[3].second.children[0].node.name == "3");
        REQUIRE(res.transitions[3].second.children[1].node.name == "&");
        REQUIRE(res.transitions[4].second.children[1].node.name == "&");
        REQUIRE(res.transitions[5].second.children[1].node.name == "&");
    }

    SECTION("Mintermization AFA difficult")
    {
        Parsed parsed;
        Mata::Mintermization mintermization{};

        std::string file =
                            "@AFA-bits\n"
                            "%Initial q11\n"
                            "%Final !q0 & !q1 & !q2 & !q3 & !q4 & !q5 & !q6 & !q7 & !q8 & !q9 & !q10 & !q11\n"
                            "q10 (a1 & !a0 & a0 & q9) | (a1 & !a0 & q9 & q10)\n"
                            "q6 a3\n"
                            "q8 !a2 | (a3 & !a0 & q8)\n"
                            "q4 !a0 & q3\n"
                            "q3 !a0 & q2\n"
                            "q1 (!a1 & a0) | (!a1 & q1) | (!a0 & a0 & q0) | (!a0 & q0 & q1)\n"
                            "q11 (!a1 & a0 & a4 & !a0 & !a0 & !a0 & a0 & q2 & q3 & q4) | (!a1 & a0 & a4 & !a0 & !a0 & !a0 & q2 & q3 & q4 & q5) | (!a1 & a0 & a3 & !a0 & a0 & q6) | (!a1 & a0 & a3 & !a0 & q6 & q7) | (!a1 & a0 & a1 & !a0 & a0 & q9) | (!a1 & a0 & a1 & !a0 & q9 & q10) | (!a1 & a4 & !a0 & !a0 & !a0 & a0 & q1 & q2 & q3 & q4) | (!a1 & a4 & !a0 & !a0 & !a0 & q1 & q2 & q3 & q4 & q5) | (!a1 & a3 & !a0 & a0 & q1 & q6) | (!a1 & a3 & !a0 & q1 & q6 & q7) | (!a1 & a1 & !a0 & a0 & q1 & q9) | (!a1 & a1 & !a0 & q1 & q9 & q10) | (!a0 & a0 & a4 & !a0 & !a0 & !a0 & a0 & q0 & q2 & q3 & q4) | (!a0 & a0 & a4 & !a0 & !a0 & !a0 & q0 & q2 & q3 & q4 & q5) | (!a0 & a0 & a3 & !a0 & a0 & q0 & q6) | (!a0 & a0 & a3 & !a0 & q0 & q6 & q7) | (!a0 & a0 & a1 & !a0 & a0 & q0 & q9) | (!a0 & a0 & a1 & !a0 & q0 & q9 & q10) | (!a0 & a4 & !a0 & !a0 & !a0 & a0 & q0 & q1 & q2 & q3 & q4) | (!a0 & a4 & !a0 & !a0 & !a0 & q0 & q1 & q2 & q3 & q4 & q5) | (!a0 & a3 & !a0 & a0 & q0 & q1 & q6) | (!a0 & a3 & !a0 & q0 & q1 & q6 & q7) | (!a0 & a1 & !a0 & a0 & q0 & q1 & q9) | (!a0 & a1 & !a0 & q0 & q1 & q9 & q10)\n"
                            "q7 (a3 & !a0 & a0 & q6) | (a3 & !a0 & q6 & q7)\n"
                            "q2 !a3\n"
                            "q9 q8\n"
                            "q5 (a4 & !a0 & !a0 & !a0 & a0 & q2 & q3 & q4) | (a4 & !a0 & !a0 & !a0 & q2 & q3 & q4 & q5)\n"
                            "q0 a2\n";

        parsed = parse_mf(file);
        std::vector<Mata::IntermediateAut> auts = Mata::IntermediateAut::parse_from_mf(parsed);
        const auto &aut = auts[0];
        REQUIRE(aut.transitions[0].second.children[0].node.is_operator());
        REQUIRE(aut.transitions[0].second.children[1].node.is_operator());

        const auto res = mintermization.mintermize(aut);
    }

<<<<<<< HEAD
    SECTION("Mintermization NFA true and false")
    {
        std::string file =
            "@NFA-bits\n"
            "%States-enum q r s\n"
            "%Alphabet-auto\n"
            "%Initial q\n"
            "%Final r\n"
            "q true r\n"
            "r a1 & a2 s\n"
            "s false s\n";

        parsed = parse_mf(file);
        std::vector<Mata::IntermediateAut> auts = Mata::IntermediateAut::parse_from_mf(parsed);
        const auto& aut= auts[0];
        REQUIRE(aut.transitions[0].second.children[0].node.is_operand());
        REQUIRE(aut.transitions[0].second.children[0].node.raw == "true");
        REQUIRE(aut.transitions[0].second.children[1].node.is_operand());
        REQUIRE(aut.transitions[0].second.children[1].node.raw == "r");

        const auto res = mintermization.mintermize(aut);
        REQUIRE(res.transitions.size() == 3);
        REQUIRE(res.transitions[0].first.name == "q");
        REQUIRE(res.transitions[1].first.name == "q");
        REQUIRE(res.transitions[2].first.name == "r");
    }

    SECTION("Mintermization AFA true and false")
    {
        std::string file =
            "@AFA-bits\n"
            "%Initial q0\n"
            "%Final q3\n"
            "q0 (true & q2 & q3 & q0) | (a4 & !a5 & !a6 & !a7 & q0 & q1 & q2)\n"
            "q1 false\n"
            "q2 q1\n"
            "q3 true\n";

        parsed = parse_mf(file);
        std::vector<Mata::IntermediateAut> auts = Mata::IntermediateAut::parse_from_mf(parsed);
        const auto& aut= auts[0];
        REQUIRE(aut.transitions[0].second.node.is_operator());
        REQUIRE(aut.transitions[0].second.node.raw == "|");
        REQUIRE(aut.transitions[0].second.children[1].node.is_operator());
        REQUIRE(aut.transitions[0].second.children[1].node.raw == "&");

        const auto res = mintermization.mintermize(aut);
        REQUIRE(res.transitions.size() == 7);
        REQUIRE(res.transitions[0].first.raw == "q0");
        REQUIRE(res.transitions[1].first.raw == "q0");
        REQUIRE(res.transitions[2].first.raw == "q0");
        REQUIRE(res.transitions[3].first.raw == "q2");
        REQUIRE(res.transitions[4].first.raw == "q2");
        REQUIRE(res.transitions[5].first.raw == "q3");
        REQUIRE(res.transitions[6].first.raw == "q3");
=======
    SECTION("Mintermization NFA multiple")
    {
        Parsed parsed;
        Mata::Mintermization mintermization{};

        std::string file =
                "@NFA-bits\n"
                "%States-enum q r s t\n"
                "%Alphabet-auto\n"
                "%Initial q\n"
                "%Final q | r\n"
                "q (a1 | a2) r\n"
                "s (a3 & a4) t\n"
                "@NFA-bits\n"
                "%States-enum q r\n"
                "%Alphabet-auto\n"
                "%Initial q\n"
                "%Final q | r\n"
                "q (a1 & a4) r\n";

        parsed = parse_mf(file);
        std::vector<Mata::IntermediateAut> auts = Mata::IntermediateAut::parse_from_mf(parsed);

        const auto res = mintermization.mintermize(auts);
        REQUIRE(res.size() == 2);
        REQUIRE(res[0].transitions.size() == 7);
        REQUIRE(res[0].transitions[0].first.name == "q");
        REQUIRE(res[0].transitions[1].first.name == "q");
        REQUIRE(res[0].transitions[2].first.name == "q");
        REQUIRE(res[0].transitions[3].first.name == "q");
        REQUIRE(res[0].transitions[4].first.name == "s");
        REQUIRE(res[0].transitions[5].first.name == "s");
        REQUIRE(res[0].transitions[6].first.name == "s");
        REQUIRE(res[0].transitions[0].second.children[1].node.name == "r");
        REQUIRE(res[0].transitions[1].second.children[1].node.name == "r");
        REQUIRE(res[0].transitions[2].second.children[1].node.name == "r");
        REQUIRE(res[0].transitions[3].second.children[1].node.name == "r");
        REQUIRE(res[0].transitions[4].second.children[1].node.name == "t");
        REQUIRE(res[0].transitions[5].second.children[1].node.name == "t");
        REQUIRE(res[0].transitions[6].second.children[1].node.name == "t");
        REQUIRE(res[1].transitions.size() == 2);
        REQUIRE(res[1].transitions[0].first.name == "q");
        REQUIRE(res[1].transitions[1].first.name == "q");
        REQUIRE(res[1].transitions[0].second.children[1].node.name == "r");
        REQUIRE(res[1].transitions[1].second.children[1].node.name == "r");
>>>>>>> 39ad5ad9
    }
} // mintermization<|MERGE_RESOLUTION|>--- conflicted
+++ resolved
@@ -357,7 +357,6 @@
         const auto res = mintermization.mintermize(aut);
     }
 
-<<<<<<< HEAD
     SECTION("Mintermization NFA true and false")
     {
         std::string file =
@@ -413,7 +412,8 @@
         REQUIRE(res.transitions[4].first.raw == "q2");
         REQUIRE(res.transitions[5].first.raw == "q3");
         REQUIRE(res.transitions[6].first.raw == "q3");
-=======
+    }
+
     SECTION("Mintermization NFA multiple")
     {
         Parsed parsed;
@@ -459,6 +459,5 @@
         REQUIRE(res[1].transitions[1].first.name == "q");
         REQUIRE(res[1].transitions[0].second.children[1].node.name == "r");
         REQUIRE(res[1].transitions[1].second.children[1].node.name == "r");
->>>>>>> 39ad5ad9
     }
 } // mintermization