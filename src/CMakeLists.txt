--- conflicted
+++ resolved
@@ -50,11 +50,6 @@
 add_library(libmata STATIC
 # add_library(libmata SHARED
 	afa/afa.cc
-<<<<<<< HEAD
-=======
-	config.cc
-	explicit_lts_sim.cc
->>>>>>> b43f5c83
 	parser.cc
 	re2parser.cc
 	nfa/nfa.cc
